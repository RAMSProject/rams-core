# All settings in the top-level of this config file automatically become
# attributes on the global "c" object.  So if you want to access the
# "contact_url" setting, you can just use the c.CONTACT_URL variable.

# There are some features we want to turn on for development which might
# otherwise be turned off, such as pages which would normally only be enabled
# after a deadline or on-site.
dev_box = boolean(default=True)

<<<<<<< HEAD
# List of directories we should look in for our templates
# This list is appeneded to by plugins, we'll look for a template
# in the following directories, stopping once one is found
template_dirs = string_list(default=list('%(module_root)s/templates'))
=======
# Turn on some extremely aggressive optimizations that disable certain expensive elements of page rendering.
# Use this only if you ABSOLUTELY NEED TO and understand what it does, and only use it temporarily under heavy load,
# such as when opening preregistration on the first day and you have the entire internet trying to buy a badge.
# This may cause parts of ubersystem (like badge pricing text, supporter counts, etc) to stop updating, so you
# need to carefully keep an eye out for older data.  Use this if you have no other options. You have been warned -Dom
#
# IMPORTANT NOTE 2: THIS DISABLES BADGE PRICING HIKES FROM UPDATING BASED ON BADGE COUNTS. YOU NEED TO KEEP AN EYE
# ON YOUR BADGE PRICES AS IT WILL NOT INCREASE CORRECTLY WHEN BADGE THRESHOLDS ARE REACHED.
hardcore_optimizations_enabled = boolean(default=False)
>>>>>>> f85fbb16

# This turns on our automated emails.  See the description in the [secret]
# section below for an explanation of how this works.
send_emails = boolean(default=False)

# All dates/times in our code and emails will use this timezone.  This can be
# any timezone name recogized by the pytz module.
event_timezone = string(default="US/Eastern")

# These can be overridden to use Uber for other events.
# DO NOT override this mid-year because that will cause emails to be re-sent!
organization_name = string(default='MAGFest')
event_name = string(default='%(organization_name)s')
year = string(default='')

# These are used for web server configuration and for linking back to our
# pages in emails; these definitely needs to be overridden in production.
path = string(default="/magfest")
hostname = string(default="localhost")
url_root = string(default="http://localhost:8282")
url_base = string(default="%(url_root)s%(path)s")

# Venue name (hotel, convention center, etc) and physical mailing address
event_venue = string(default="")
event_venue_address = string(default="")

# MAGFest requires a signed and notarized consent form for minors.  To turn on
# this message and associated automated emails, set this to the URL of your
# event's consent form.  Leave it unset to turn off this functionality.
consent_form_url = string(default="")

# This link appears in preregistration pages and in some emails.
code_of_conduct_url = string(default="http://magfest.org/codeofconduct")

# This link is to give users a generic way to contact your organization.
contact_url = string(default="")

# There are a huge slew of behaviors which are different before and during the
# event.  For example, during the event the registration page actually lets
# admins check people in.  This switches between the "during the year" mode and
# the "on-site" mode.
at_the_con = boolean(default=False)

# This turns on a mix of features which are enabled during OR after the event
# and behaviors such as automated emails which are ONLY turned on afterwards.
post_con = boolean(default=False)

# This enables the Stripe payment option for kiosks, allowing attendees
# to quickly pay at-door using a credit card.
kiosk_cc_enabled = boolean(default=False)

# When this is True, the only thing anyone can do is log in as a volunteer to
# view their shift schedule.  All other pages, including admin pages, will be
# disabled, with the idea being that the live database will be move to on-site
# and it would be a bad idea to keep a separate server running in parallel.
uber_shut_down = boolean(default=False)

# Set this to false if your event does not support group discounts.
groups_enabled = boolean(default=True)

# There are a few automated emails which are sent every week regarding things
# like duplicate registrations and unclaimed placeholder badges.  We usually
# turn these off early in the year but turn them on after awhile once people
# have had time to take care of them, but we may change that now that we've
# made this a weekly rather than a daily email.
check_placeholders = boolean(default=True)

# Some events do not use badge numbers (or even necessarily badges, since they
# may just stamp your hand or give you a wristband or something).  Set this to
# indicate whether or not badges should ever get numbers.
numbered_badges = boolean(default=True)

# Some events use wristbands, color-coded by age group.  Set this to True to
# turn on that functionality; otherwise wristbands won't be part of check-in.
wristbands_enabled = boolean(default=False)

# MAGFest has customized badges for Staff and Supporters.  This means that badge
# numbers have to be assigned in advance for those badge types, and new ones
# cannot be created after those badges have been ordered.  Make this an empty
# list to turn off these preassigned and customized badges.
preassigned_badge_types = string_list(default=list())

# Some badge types should not be transferable because of privilege (Guest badges) or
# access level (Staff badges). This lists which badge types can be transferred, if any.
transferable_badge_types = string_list(default=list('attendee_badge'))

# When transfering a badge, we need to persist certain attributes such as the original
# date someone preregistered and their badge type, but we need to reset most other
# things.  This is a list of what needs to be reset, which is configurable so that
# other events with custom fields can add fields.
untransferable_attrs = string_list(default=list('first_name','last_name','email','birthdate','zip_code','international','ec_phone','cellphone','interests','age_group','staffing','requested_depts'))

# Some departments don't use our shift system, so we don't want to email
# volunteers in those departments asking them to sign up for shifts.  Make this
# a list of department constants you want to be excluded from the shift system.
shiftless_depts = string_list(default=list())

# Many events refund badges for volunteers who work a certain number of hours.  This
# setting indicates how many weighted hours are necessary for a refund.  Refunds do
# NOT happen automatically, but this number will be displayed and used on various
# informational pages and reports.
hours_for_refund = integer(default=24)

# Some events begin setting up the day of the event, others the week beforehand.
# This setting determines how many days in advance we begin tracking setup shifts.
setup_shift_days = integer(default=5)

# There are two separate deadlines for custom badges; the one after which it's
# too late for attendees to edit their custom badge submissions, and the one
# where it's too late for an admin to shift badge numbers on the backend.  The
# former is controlled by the PRINTED_BADGE_DEADLINE field, which is what we
# advertise in our emails and such.
#
# Once the shift option is set to False, custom badge numbers are never changed
# automatically.  This is a bool instead of a date since we don't usually
# know the cutoff in advance.
shift_custom_badges = boolean(default=True)

# Some events may want to store an exact birthdate for attendees. If this option
# is turned on, then all registration forms will display and collect the exact
# birthdate. Turning this off will simply display a drop-down selection of the age
# groups defined below.
collect_exact_birthdate = boolean(default=False)

# Certain events need attendees' full addresses - others will only want some
# information. If this is turned off, attendees are only asked for their zipcode,
# emergency contact number, and cellphone number.
collect_full_address = boolean(default=False)

# We try to predict our tshirt needs, but sometimes we run out during the
# event.  Set this to True when that happens, and people receiving swag
# will automatically be added to the list of people who received all of
# their swag except a shirt, so we can contact them later.
out_of_shirts = boolean(default=False)

# The max number of tables a dealer can apply for.  Note that the admin
# interface allows you to give a dealer a higher number than this.
max_tables = integer(default=4)
# The max number of badges which a dealer may apply for.
max_dealers = integer(default=20)

# Number of badges necessary to qualify for the group discount.
min_group_size = integer(default=8)

# This is mostly relevant because we have dropdown lists of the number of
# badges, so we needed to pick an arbitrarily high number :)
max_group_size = integer(default=100)

# People often want to add badges to their group after they've registered.
# We don't usually want to let them do this 1 at a time (although there is
# a checkbox which turns this on for a group in the admin group form), so
# this is the minimum number of additional badges that the group has to buy
# to be able to add badges while still qualifying for the group discount.
min_group_addition = integer(default=5)

# This is NOT our attendance cap; this is merely the number of paid attendee
# and group registrations which we support.  In other words, we will only
# cut off preregistration once that sum meets this number no matter how
# many other registrations (Staff, Dealers, Guests, etc) are in the system.
max_badge_sales = integer(default=20000)

# If this is False, we won't display the "Want to Kick in Extra" stuff.
donations_enabled = boolean(default=True)

# Attendees kicking in extra can enter their own new "affiliate" or select
# from a list of all affiliates which have already been entered.  This is
# the list of the top affiliates from last year which we use to prepopulate
# that list so that it's not empty when preregistration first launches.
default_affiliates = string_list(default=list("Metroid Metal", "Protomen", "Game Grumps", "The Megas", "OC ReMix", "JonTron", "Steam Train", "ScrewAttack", "Retroware"))

warn_if_server_browser_time_mismatch = boolean(default=True)

# Admin account emails such as password resets come from this address.
admin_email = string(default="Eli Courtwright <eli@courtwright.org>")

# Registration emails such as payment confirmations are sent from this address.
regdesk_email = string(default="MAGFest Registration <regdesk@magfest.org>")

# Volunteer-related emails are sent from this address.
staff_email = string(default="MAGFest Staffing <stops@magfest.org>")

# Dealer-related emails are sent from this address.
marketplace_email = string(default="MAGFest Marketplace <marketplace@magfest.org>")

# Emails to guests and panelists are sent from this address.
panels_email = string(default="MAGFest Panels <panels@magfest.org>")

# Emails relating to banned attendees are sent to and from this address.
security_email = string(default="MAGFest Security <security@magfest.org>")

# These signatures are used at the bottom of many of our automated emails.
regdesk_email_signature = string
stops_email_signature = string
marketplace_email_signature = string
peglegs_email_signature = string
guest_email_signature = string

# This is the only non-"mailinator.com" address which a DEV box can send to.  No
# emails are sent from this address, so it doesn't need to be listed as a sender
# in your AWS account.
developer_email = string(default="eli@courtwright.org")

# These are all just constants which we happen to define here.  You can ignore
# these options and should probably never change or override them.
signups             = integer(default=1)  # not an admin access level, so handled separately
pseudo_group_badge  = integer(default=1)  # people registering in groups will get attendee badges
pseudo_dealer_badge = integer(default=2)  # dealers get attendee badges with a ribbon
email_re            = string(default="^[a-zA-Z0-9_\-+.]+@[a-zA-Z0-9_\-+.]+(\.[a-zA-Z0-9_\-+.]+){1,}$")

# People occasionally refer to MAGFest as a "convention" and then someone such
# as Nick sends an email to correct them, saying that we're a "festival".  Other
# people have started doing this as well, so to mess with these people, I've
# implemented a feature that replaces "Fest" with "Con" just for them.
jerks = string_list(default=list('Nick Marinelli', 'Nicholas Marinelli', 'Matt Reid', 'Matthew Reid'))


[secret]
# Config options in this section are accessible as normal through the global
# config object, but are not rendered as Javascript variables and sent to the
# user's web browser.  Put options in this section you would never want being
# public such as email crendtials and lists of banned attendees.

# Used to connect to our Postgres database.
sqlalchemy_url = string(default="postgresql://m13:m13@localhost:5432/m13")

# These are test values which are safe for everyone to use and safe to check
# into source control; Stripe specifically designs their test credentials with
# this purpose in mind.  You can enter any of Stripe's test credit card numbers
# and have them work, e.g. you can use the number 4242 4242 4242 4242 which will
# always be valid with any expiration date and security code.
stripe_secret_key = string(default="sk_test_CvvvyHs2XnU9giMYDCUnIpF4")
stripe_public_key = string(default="pk_test_t36jT3di98A0rnENDejBE1Vg")

# This list is checked when attendeees preregister and sign up as volunteers.
# You should enter the full names including all common nicknames as separate
# entries, e.g. if you banned "John Smith" then you should make sure to also
# include "Jonathan Smith" and "Johnny Smith" in the list.
banned_staffers = string_list(default=list())

# Turn SEND_EMAILS on and set our AWS keys to allow emails to be sent.  Note
# that if the DEV_BOX setting is True, emails will show up in the database as if
# they were sent (and those emails will be logged), but no emails will be sent
# except to the DEVELOPER_EMAIL address and to any "mailinator.com" address.  So
# this is safe to turn on even in development.
#
# When turning this on in production, you'll need to enable all of of the email
# addresses below which send emails (ADMIN_EMAIL, REGDESK_EMAIL, STAFF_EMAIL,
# MARKETPLACE_EMAIL, and PANELS_EMAIL) in your AWS account or else those emails
# will not be sent.
#
# DO NOT EVER check our AWS keys into source control!  If you want to actually
# send real emails to yourself and mailinator.com addresses in development, set
# these values in your development.ini file, which is NOT checked in.
#
aws_access_key = string(default="")
aws_secret_key = string(default="")


[dates]
# Dates controlling when different site features and emails are turned on and off.  Features
# can be turned off by setting these values to the empty string.  For example, you can turn
# off Dealer registration completely by setting all of the dealer dates to the empty string.
#
# Settings in this section are automatically converted to global variable datetime objects,
# locatized to the timezone specified in the above EVENT_TIMEZONE setting.

# Prereg pages will automatically start letting people preregister on this day.
prereg_open = string(default="2014-08-08")

# You can create shifts anytime, but emails to volunteers to sign up for shifts will be sent
# on this date, and volunteers will not be able to log in until this date.  Leave this empty
# if you don't want to have shifts for your event.
shifts_created = string(default="")

# Dealer registration automatically opens on DEALER_REG_START.  After DEALER_REG_DEADLINE
# all dealer registration are automatically waitlisted.  After DEALER_REG_SHUTDOWN dealers
# can no longer even add themselves to the waitlist.  Dealer payment reminder emails are
# sent in the days and weeks leading up to DEALER_PAYMENT_DUE.  All waitlisted dealers will
# be emailed when the waitlist has been exhausted and all available positions have been
# filled, as defined by DEALER_WAITLIST_CLOSED.
#
# Leaving all of these blank will completely turn off dealer registration for your event.
#
dealer_reg_start       = string(default="")
dealer_reg_deadline    = string(default="")
dealer_reg_shutdown    = string(default="")
dealer_payment_due     = string(default="")
dealer_waitlist_closed = string(default="")
dealer_reg_public      = string(default="%(dealer_reg_start)s")

# This is ignored if Supporter registrations are turned off (which happens implicitly if
# the SUPPORTER_LEVEL value is higher than any of the donation tiers), but if Supporter
# registration is enabled, all donation tiers at SUPPORTER_LEVEL and higher can no longer
# be selected by attendees starting on this date.
supporter_deadline = string(default="")

# If printed badges are enabled (in other words, if PREASSIGNED_BADGE_TYPES is not an
# empty list), this is the date by which attendees must enter what they want printed
# on their badge; after this date we lock in whatever they entered or their full name
# if they didn't provide anything.
printed_badge_deadline = string(default="2015-12-26")

# Users can no longer create groups after this date, though admins can. Set this
# blank to keep the group registration open through the event's end date (eschaton).
group_prereg_takedown = string(default="2016-01-11")

# Even after preregistration goes offline, we still allow people with placeholder
# registrations to fill out the form to claim their badge until this date, after which
# we usually just delete the unclaimed badges (as our emails warn that we'll do),
# although this is a manual process.
placeholder_deadline  = string(default="2016-01-18")

# New preregistrations can no longer be made after this date, but all other features will
# continue to work, such as badge transfers, group management, and shift signup. Set this
# blank to keep the preregistration page open through the event's end date (eschaton).
prereg_takedown = string(default="2016-01-18")

# All parts of the site go offline after this date (which is also used in several emails).
# Volunteers will be able to log in to check and print out their hours but will not be
# able to edit them after this happens.
uber_takedown = string(default="2016-01-21")

# On the last day of an event, we usually let people in for free when it's so close to
# the end of the day that it would be silly to charge someone for e.g. an hour or two.
# Badges registered through the at-the-door registration form after this time will
# automatically be marked as "need not pay".
badge_price_waived = string(default="")

epoch    = string(default="2016-01-23 08")
eschaton = string(default="2016-01-26 18")

__many__ = string


[badge_prices]
# These settings (but not in subsections) are also exported as global constants.

# Set this to False to turn off single-day passes for your event.
one_days_enabled = boolean(default=True)

# There are two ways events typically handle single-day passes.  Either you must
# purchase the pass on the day you use it, or you can pre-purchase a single day
# pass for a future day.  If this is set to true, a new badge type is created for
# each day from c.EPOCH to c.ESCHATON.  For example, if your event runs from
# Friday through Sunday, you will end up with c.FRIDAY, c.SATURDAY, and c.SUNDAY
# badge types.  The c.ONE_DAY_BADGE type still exists, and admins can use it to
# create single day passes which can be redeemed on any day.
#
# This option does nothing if c.ONE_DAYS_ENABLED is set to False.
#
presell_one_days = boolean(default=True)

# We support different single day badge prices on different days.  This is the
# default price, which may be overridden in the [[single_day]] section below.
default_single_day = integer(default=40)

# Our attendee price starts at this amount, and then goes up on all of the dates
# you specify in the [[attendee]] section below.
initial_attendee = integer(default=40)

# Set this to False to turn off price increases over time and just always have
# your attendee badges cost the INITIAL_ATTENDEE price specified above.
price_bumps_enabled = boolean(default=True)

# Group badge prices always equal the attendee badge prices minus this discount.
group_discount = integer(default=10)

# Dealer badge prices always cost this amount and don't change over time.
dealer_badge_price = integer(default=30)

[[single_day]]
# Set (capitalized) day names equal to their overriden prices in this section.
# For example, you could say "Thursday = 20" to make Thursday single-day badges
# only cost 20, overridding the the DEFAULT_SINGLE_DAY price above.
__many__ = integer

[[attendee]]
# Set dates equal to the price as of that date. For example, you could say
# "2014-10-01 = 45" to have the price go up to $45 on October 1st.
# You can also set a badge cap for a price, e.g., "5000 = 50" will raise
# the badge price to $50 once 5000 badges are sold.
__many__ = integer

[[stocks]]
# Use this to set limits on how many copies of each badge can be issues, e.g.
# if you only have 200 Friday badges you'd say "friday = 200".  Although you
# can list arbitrary things here, the intention is for options in this section
# to correspond to badge types, e.g. "attendee_badge = 2000", etc.
__many__ = integer


[table_prices]
default_price = integer(default=100)
__many__ = integer


[badge_ranges]
# Set each badge type to the min and max badge numbers for those badges.  For
# example, you'd say "attendee = 1, 1000" to indicate that attendee badge
# numbers start at 1 and end at 1000.
__many__ = int_list(min=2, max=2)


[age_groups]

[[age_unknown]]
desc            = string(default="age unknown")
wristband_color = string(default="")
discount        = integer(default=0)
can_register    = boolean(default=True)
can_volunteer   = boolean(default=True)
consent_form    = boolean(default=False)

[[__many__]]
desc            = string
min_age         = integer
max_age         = integer
wristband_color = string(default="")
discount        = integer(default=0)
can_register    = boolean(default=True)
can_volunteer   = boolean(default=True)
consent_form    = boolean(default=False)


[integer_enums]
shirt_level     = integer(default=20)
supporter_level = integer(default=60)
__many__ = integer

[[___many___]]
__many__ = string


[enums]
# This section is for defining option sets which are used for dropdowns and
# checkbox groups.  Every sub-section will be turned into two global constants;
# a list of key/value tuples and a dictionary.  The former will have the "opts"
# suffix and the latter will have an "s" appended if it doesn't already end with
# one.  For example, the [[badges]] subsection will generate a BADGE_OPTS list
# and a BADGES dictionary, and the [[access]] subsection will generate SUCCESS
# and SUCCESS_OPTS, etc.
#
# All of the options in each subsection will become integer global contants
# which will be the values used to store these fields in the database and to
# otherwise identify these values in the code.  The string values are used for
# displaying these values to users; see the {{ options() }} tag and the _label
# properties for how to use these.
#
# Some of the subsections have values defined here, because it would break our
# code to have any of their options removed.  For example, we MUST have an
# ATTENDEE_BADGE option, though you can override the display text.  You can
# also add new option to those sections, e.g. new badge types and ribbons.  In
# theory you can also REMOVE items which are already defined here by setting
# their description value to the empty string.  You should only do this if
# you're really sure that you know what you're doing, since removing options
# which the core system relies upon could cause all kinds of problems.

[[badge]]
attendee_badge  = string(default="Attendee")
supporter_badge = string(default="Supporter")
staff_badge     = string(default="Staff")
guest_badge     = string(default="Guest")
one_day_badge   = string(default="One Day")
__many__ = string

[[badge_status]]
new_status = string(default="New")
completed_status = string(default="Complete")
invalid_status = string(default="Invalid")
refunded_status = string(default="Refunded")
deferred_status = string(default="Deferred")
watched_status = string(default="On Hold")

[[ribbon]]
no_ribbon        = string(default="no ribbon")
volunteer_ribbon = string(default="Volunteer")
dept_head_ribbon = string(default="Department Head")
dealer_ribbon    = string(default="Shopkeep")
panelist_ribbon  = string(default="Panelist")
__many__ = string

[[payment]]
not_paid      = string(default="no")
has_paid      = string(default="yes")
need_not_pay  = string(default="doesn't need to")
refunded      = string(default="paid and refunded")
paid_by_group = string(default="paid by group")
lost_badge    = string(default="lost badge")
__many__ = string

[[access]]
accounts    = string(default="Account Management")
people      = string(default="Registration and Staffing")
stuff       = string(default="Inventory and Scheduling")
money       = string(default="Budget")
checkins    = string(default="Checkins")
stats       = string(default="Analytics")
staff_rooms = string(default="(STOPS-only) Staff Rooms")
reg_at_con  = string(default="Registration At-Con")
watchlist   = string(default="Watch List")
__many__ = string

[[worked_status]]
shift_unmarked = string(default="SELECT A STATUS")
shift_worked   = string(default="This shift was worked")
shift_unworked = string(default="Staffer didn't show up")

[[rating]]
unrated     = string(default="Shift Unrated")
rated_bad   = string(default="Staffer performed poorly")
rated_good  = string(default="Staffer performed well")
rated_great = string(default="Staffer went above and beyond")

[[wristband_color]]
default_wristband = string(default="red")
__many__ = string

[[tracking]]
created = string(default="created")
updated = string(default="updated")
deleted = string(default="deleted")
unpaid_prereg = string(default="unpaid preregistration")
edited_prereg = string(default="edited_unpaid_prereg")
auto_badge_shift = string(default="automatic badge-shift")
page_viewed = string(default='pageview')

[[food_restriction]]
vegetarian = string(default="Vegetarian")
vegan      = string(default="Vegan")
pork       = string(default="No Pork")

[[sandwich]]

[[dealer_status]]
unapproved = string(default="Pending Approval")
waitlisted = string(default="Waitlisted")
approved   = string(default="Approved")

[[night]]
monday    = string(default="Monday")
tuesday   = string(default="Tuesday")
wednesday = string(default="Wednesday")
thursday  = string(default="Thursday")
friday    = string(default="Friday")
saturday  = string(default="Saturday")
sunday    = string(default="Sunday")

[[job_type]]
regular  = string(default="Regular")
setup    = string(default="Setup")
teardown = string(default="Teardown")

# These sections need to exist but can stay empty for events which are not using
# the features they represent.
[[sale]]
[[payment_method]]
[[fee_payment_method]]
[[new_reg_payment_method]]
[[door_payment_method]]
[[noise_level]]
[[shirt_color]]
[[interest]]
[[job_interest]]
[[job_location]]
[[dept_head_overrides]]

[[__many__]]
__many__ = string


[dept_checklist]
[[__many__]]
deadline = string
description = string
name = string(default="")
path = string(default="")


[volunteer_checklist]
# Volunteers can log into our volunteer checklist.  This section defines the
# templates which are included to generate the items on that checklist.  Each
# item appears in the order defined by its key, so you can override the items
# or remove them completely by setting the value to the empty string.
1 = string(default="signups/placeholder_item.html")
2 = string(default="signups/shirt_item.html")
3 = string(default="signups/food_item.html")
4 = string(default="signups/shifts_item.html")
__many__ = string(default="")


<<<<<<< HEAD
=======
[django]
# These settings are passed to django.settings.configure()
DEBUG = boolean(default=True)
TEMPLATE_DEBUG = boolean(default=True)
TEMPLATE_DIRS = string_list(default=list('%(module_root)s/templates'))

>>>>>>> f85fbb16
[appconf]
# This is all CherryPy configuration.

[[/]]
#tools.proxy.on = boolean(default=True)
#tools.proxy.base = string(default="%(url_root)s")
tools.add_email_to_error_page.on = boolean(default=True)

# custom logging output:
# turn off normal traceback and header logging on errors, instead use our custom verbose logger that prints more info
tools.log_tracebacks.on = boolean(default=False)
tools.log_headers.on = boolean(default=False)
tools.custom_verbose_logger.on = boolean(default=True)<|MERGE_RESOLUTION|>--- conflicted
+++ resolved
@@ -7,12 +7,11 @@
 # after a deadline or on-site.
 dev_box = boolean(default=True)
 
-<<<<<<< HEAD
 # List of directories we should look in for our templates
 # This list is appeneded to by plugins, we'll look for a template
 # in the following directories, stopping once one is found
 template_dirs = string_list(default=list('%(module_root)s/templates'))
-=======
+
 # Turn on some extremely aggressive optimizations that disable certain expensive elements of page rendering.
 # Use this only if you ABSOLUTELY NEED TO and understand what it does, and only use it temporarily under heavy load,
 # such as when opening preregistration on the first day and you have the entire internet trying to buy a badge.
@@ -22,7 +21,6 @@
 # IMPORTANT NOTE 2: THIS DISABLES BADGE PRICING HIKES FROM UPDATING BASED ON BADGE COUNTS. YOU NEED TO KEEP AN EYE
 # ON YOUR BADGE PRICES AS IT WILL NOT INCREASE CORRECTLY WHEN BADGE THRESHOLDS ARE REACHED.
 hardcore_optimizations_enabled = boolean(default=False)
->>>>>>> f85fbb16
 
 # This turns on our automated emails.  See the description in the [secret]
 # section below for an explanation of how this works.
@@ -613,15 +611,6 @@
 __many__ = string(default="")
 
 
-<<<<<<< HEAD
-=======
-[django]
-# These settings are passed to django.settings.configure()
-DEBUG = boolean(default=True)
-TEMPLATE_DEBUG = boolean(default=True)
-TEMPLATE_DIRS = string_list(default=list('%(module_root)s/templates'))
-
->>>>>>> f85fbb16
 [appconf]
 # This is all CherryPy configuration.
 
