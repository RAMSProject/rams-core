--- conflicted
+++ resolved
@@ -343,76 +343,6 @@
 
 # TODO: change phone to cellphone
 class Attendee(MagModel, TakesPaymentMixin):
-<<<<<<< HEAD
-    secret_id     = UuidField()
-    group         = ForeignKey(Group, null=True)
-    placeholder   = BooleanField(default=False)
-    first_name    = TextField()
-    last_name     = TextField()
-    international = BooleanField(default=False)
-    zip_code      = TextField()
-    ec_phone      = TextField()
-    phone         = TextField()
-    no_cellphone  = BooleanField(default=False)
-    email         = TextField()
-    age_group     = IntegerField(default=AGE_UNKNOWN, choices=AGE_GROUP_OPTS)
-    reg_station   = IntegerField(null=True)
-
-    interests   = MultiChoiceField(choices=INTEREST_OPTS)
-    found_how   = TextField()
-    comments    = TextField()
-    for_review  = TextField()
-    admin_notes = TextField()
-
-    badge_num  = IntegerField(default=0)
-    badge_type = IntegerField(choices=BADGE_OPTS)
-    ribbon     = IntegerField(default=NO_RIBBON, choices=RIBBON_OPTS)
-
-    affiliate    = TextField()
-    shirt        = IntegerField(choices=SHIRT_OPTS, default=NO_SHIRT)
-
-    # yes, we are changing our DB schema based on the theme.
-    if CURRENT_THEME == "magstock":
-        shirt_color  = IntegerField(choices=SHIRT_COLOR_OPTS, default=NO_SHIRT)
-        noise_level  = IntegerField(choices=NOISE_LEVEL_OPTS, default=NOISE_LEVEL_2)
-
-    can_spam     = BooleanField(default=False)
-    regdesk_info = TextField()
-    extra_merch  = TextField()
-    got_merch    = BooleanField(default=False)
-
-    registered = DateTimeField(null=True)
-    checked_in = DateTimeField(null=True)
-
-    paid             = IntegerField(default=NOT_PAID, choices=PAID_OPTS)
-    overridden_price = IntegerField(default=None, null=True)
-    amount_paid      = IntegerField(default=0)
-    amount_extra     = IntegerField(default=0, choices=DONATION_OPTS)
-    amount_refunded  = IntegerField(default=0)
-    payment_method   = IntegerField(null=True, choices=PAYMENT_OPTIONS)
-
-    badge_printed_name = TextField()
-
-    staffing         = BooleanField(default=False)
-    fire_safety_cert = TextField()
-    requested_depts  = MultiChoiceField(choices=JOB_INTEREST_OPTS)
-    assigned_depts   = MultiChoiceField(choices=JOB_LOC_OPTS)
-    trusted          = BooleanField(default=False)
-    nonshift_hours   = IntegerField(default=0)
-    past_years       = TextField()
-
-    display = 'full_name'
-    unrestricted = {'first_name', 'last_name', 'international', 'zip_code', 'ec_phone', 'phone', 'email', 'age_group',
-                    'interests', 'found_how', 'comments', 'badge_type', 'affiliate', 'shirt', 'shirt_color', 'can_spam',
-                    'badge_printed_name', 'staffing', 'fire_safety_cert', 'requested_depts', 'amount_extra', 'noise_level', 'payment_method'}
-
-    def delete(self, *args, **kwargs):
-        with BADGE_LOCK:
-            badge_num = Attendee.get(self.id).badge_num
-            super(Attendee, self).delete(*args, **kwargs)
-            if self.has_personalized_badge and not CUSTOM_BADGES_REALLY_ORDERED:
-                shift_badges(self, down=True)
-=======
     group_id = Column(UUID, ForeignKey('group.id', ondelete='SET NULL'), nullable=True)
     group = relationship(Group, backref='attendees', foreign_keys=group_id)
 
@@ -475,7 +405,7 @@
     display = 'full_name'
     unrestricted = {'first_name', 'last_name', 'international', 'zip_code', 'ec_phone', 'phone', 'email', 'age_group',
                     'interests', 'found_how', 'comments', 'badge_type', 'affiliate', 'shirt', 'can_spam', 'no_cellphone',
-                    'badge_printed_name', 'staffing', 'fire_safety_cert', 'requested_depts', 'amount_extra'}
+                    'badge_printed_name', 'staffing', 'fire_safety_cert', 'requested_depts', 'amount_extra', 'payment_method'}
 
     def as_we_delete(self, *args, **kwargs):
         #_assert_badge_lock()
@@ -483,7 +413,6 @@
         super(Attendee, self).delete(*args, **kwargs)
         if self.has_personalized_badge and not CUSTOM_BADGES_REALLY_ORDERED:
             shift_badges(self, down=True)
->>>>>>> 2f947330
 
     def presave_adjustments(self):
         self._staffing_adjustments()
