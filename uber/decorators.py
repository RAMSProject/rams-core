--- conflicted
+++ resolved
@@ -227,31 +227,13 @@
 # render using the first template that actually exists in template_name_list
 def render(template_name_list, data=None):
     data = renderable_data(data)
-<<<<<<< HEAD
     env = JinjaEnv.env()
     template = env.get_template(template_name_list)
     rendered = template.render(data)
-    rendered = screw_you_nick(rendered, template)  # lolz.
-=======
-
-    try:
-        template = loader.select_template(listify(template_name_list))
-        rendered = template.render(Context(data))
-    except django.template.base.TemplateDoesNotExist:
-        raise
-    except Exception as e:
-        source_template_name = '[unknown]'
-        django_template_source_info = getattr(e, 'django_template_source')
-        if django_template_source_info:
-            for info in django_template_source_info:
-                if 'LoaderOrigin' in str(type(info)):
-                    source_template_name = info.name
-                    break
-        raise Exception('error rendering template [{}]'.format(source_template_name)) from e
 
     # disabled for performance optimzation.  so sad. IT SHALL RETURN
     # rendered = screw_you_nick(rendered, template)  # lolz.
->>>>>>> f85fbb16
+
     return rendered.encode('utf-8')
 
 
