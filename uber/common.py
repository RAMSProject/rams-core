import os
import re
import csv
import sys
import json
import math
import string
import socket
import random
import zipfile
import inspect
import decimal
import binascii
import warnings
import importlib
import mimetypes
import threading
import traceback
from glob import glob
from uuid import uuid4
from pprint import pprint
from copy import deepcopy
from pprint import pformat
from hashlib import sha512
from functools import wraps
from xml.dom import minidom
from random import randrange
from contextlib import closing
from time import sleep, mktime
from io import StringIO, BytesIO
from itertools import chain, count
from collections import defaultdict, OrderedDict
<<<<<<< HEAD
from urllib.parse import quote, urlparse, parse_qsl, quote_plus
=======
from urllib.parse import quote, urlparse, parse_qsl, urljoin
>>>>>>> f85fbb16
from datetime import date, time, datetime, timedelta
from threading import Thread, RLock, local, current_thread
from os.path import abspath, basename, dirname, exists, join

import pytz
import bcrypt
import stripe
import jinja2
import cherrypy
from pytz import UTC

import sqlalchemy
from sqlalchemy.sql import case
from sqlalchemy.event import listen
from sqlalchemy.ext import declarative
from sqlalchemy import func, or_, and_, not_
from sqlalchemy.ext.compiler import compiles
from sqlalchemy.orm.exc import NoResultFound
from sqlalchemy.ext.hybrid import hybrid_property
from sqlalchemy.sql.expression import FunctionElement
from sqlalchemy.orm.attributes import get_history, instance_state
from sqlalchemy.schema import Column, ForeignKey, UniqueConstraint
from sqlalchemy.orm import Query, relationship, joinedload, subqueryload, backref
from sqlalchemy.types import Boolean, Integer, Float, TypeDecorator, Date, Numeric

from sideboard.lib import log, parse_config, entry_point, listify, DaemonTask, serializer, cached_property, request_cached_property, stopped, on_startup, services, threadlocal
from sideboard.lib.sa import declarative_base, SessionManager, UTCDateTime, UUID, CoerceUTF8 as UnicodeText

import uber
import uber as sa  # used to avoid circular dependency import issues for SQLAlchemy models
from uber.amazon_ses import AmazonSES, EmailMessage  # TODO: replace this after boto adds Python 3 support
from uber.config import c, Config, SecretConfig
from uber.jinja import *
from uber.utils import *
from uber.reports import *
from uber.decorators import *
from uber.models import *
from uber.automated_emails import *
from uber.badge_funcs import *
from uber import model_checks
from uber import custom_tags
from uber import server
from uber import sep_commands
from uber.tests import import_test_data
import uber.api<|MERGE_RESOLUTION|>--- conflicted
+++ resolved
@@ -30,11 +30,7 @@
 from io import StringIO, BytesIO
 from itertools import chain, count
 from collections import defaultdict, OrderedDict
-<<<<<<< HEAD
-from urllib.parse import quote, urlparse, parse_qsl, quote_plus
-=======
-from urllib.parse import quote, urlparse, parse_qsl, urljoin
->>>>>>> f85fbb16
+from urllib.parse import quote, urlparse, parse_qsl, quote_plus, urljoin
 from datetime import date, time, datetime, timedelta
 from threading import Thread, RLock, local, current_thread
 from os.path import abspath, basename, dirname, exists, join
