from uber.common import *


@all_renderable(c.PEOPLE)
class Root:
    def index(self, session, page='1'):
        emails = session.query(Email).order_by(Email.when.desc())
        return {
            'page': page,
            'emails': get_page(page, emails),
            'count': emails.count()
        }

    def sent(self, session, **params):
        return {'emails': session.query(Email).filter_by(**params).order_by(Email.when).all()}
    sent.restricted = [c.PEOPLE, c.REG_AT_CON]

    def pending(self, session, message=''):
<<<<<<< HEAD
        approved_idents = AutomatedEmail.get_approved_idents(session).all()

        automated_emails = []
        for automated_email in AutomatedEmail.instances.values():
            automated_emails.append({
                'doesnt_need_approval': not automated_email.needs_approval,
                'approved': not automated_email.needs_approval or automated_email.ident in approved_idents,
                'automated_email': automated_email,
                'num_sent': session.query(Email).filter_by(ident=automated_email.ident).count(),
                'last_run_results':
                    SendAllAutomatedEmailsJob.last_result[automated_email.ident]
                    if SendAllAutomatedEmailsJob.last_result else None
            })

        return {
            'message': message,
            'automated_emails': automated_emails,
            'last_run_result': SendAllAutomatedEmailsJob.last_result,
=======
        approved = {ae.ident for ae in session.query(ApprovedEmail).all()}
        return {
            'message': message,
            'pending': [ae for ae in AutomatedEmail.instances.values() if ae.needs_approval and ae.ident not in approved]
>>>>>>> 3f51b255
        }

    def pending_examples(self, session, ident):
        count = 0
        examples = []
        email = AutomatedEmail.instances[ident]
        for x in AutomatedEmail.queries[email.model](session):
            if email.filters_run(x):
                count += 1
                url = {
                    Group: '../groups/form?id={}',
                    Attendee: '../registration/form?id={}'
                }.get(x.__class__, '').format(x.id)
                if len(examples) < 10:
                    examples.append([url, email.render(x)])

        return {
            'count': count,
<<<<<<< HEAD
            'subject': email.subject,
            'examples': examples
=======
            'examples': examples,
            'subject': email.subject
>>>>>>> 3f51b255
        }

    def test_email(self, session, subject=None, body=None, from_address=None, to_address=None, **params):
        """
        Testing only: send a test email as a system user
        """

        output_msg = ""

        if subject and body and from_address and to_address:
            send_email(from_address, to_address, subject, body)
            output_msg = "RAMS has attempted to send your email."

        right_now = str(datetime.now())

        return {
            'from_address': from_address or c.STAFF_EMAIL,
            'to_address': to_address or
                          ("goldenaxe75t6489@mailinator.com" if c.DEV_BOX else AdminAccount.admin_email())
                          or "",
            'subject':  c.EVENT_NAME_AND_YEAR + " test email " + right_now,
            'body': body or "ignore this email, <b>it is a test</b> of the <u>RAMS email system</u> " + right_now,
            'message': output_msg,
        }

    @csrf_protected
    def approve(self, session, ident):
        session.add(ApprovedEmail(ident=ident))
        raise HTTPRedirect('pending?message={}', 'Email approved and will be sent out shortly')

    def emails_by_interest(self, message=''):
        return {
            'message': message
        }

    @csv_file
    def emails_by_interest_csv(self, out, session, **params):
        """
        Generate a list of emails of attendees who match one of c.INTEREST_OPTS
        (interests are like "LAN", "music", "gameroom", etc)

        This is intended for use to export emails to a third-party email system, like MadMimi or Mailchimp
        """
        if 'interests' not in params:
            raise HTTPRedirect('emails_by_interest?message={}', 'You must select at least one interest')

        interests = [int(i) for i in listify(params['interests'])]
        assert all(k in c.INTERESTS for k in interests)

        attendees = session.query(Attendee).filter_by(can_spam=True).order_by('email').all()

        out.writerow(["fullname", "email", "zipcode"])

        for a in attendees:
            if set(interests).intersection(a.interests_ints):
                out.writerow([a.full_name, a.email, a.zip_code])<|MERGE_RESOLUTION|>--- conflicted
+++ resolved
@@ -16,7 +16,7 @@
     sent.restricted = [c.PEOPLE, c.REG_AT_CON]
 
     def pending(self, session, message=''):
-<<<<<<< HEAD
+        approved = {ae.ident for ae in session.query(ApprovedEmail).all()}
         approved_idents = AutomatedEmail.get_approved_idents(session).all()
 
         automated_emails = []
@@ -33,14 +33,9 @@
 
         return {
             'message': message,
+            'pending': [ae for ae in AutomatedEmail.instances.values() if ae.needs_approval and ae.ident not in approved]
             'automated_emails': automated_emails,
             'last_run_result': SendAllAutomatedEmailsJob.last_result,
-=======
-        approved = {ae.ident for ae in session.query(ApprovedEmail).all()}
-        return {
-            'message': message,
-            'pending': [ae for ae in AutomatedEmail.instances.values() if ae.needs_approval and ae.ident not in approved]
->>>>>>> 3f51b255
         }
 
     def pending_examples(self, session, ident):
@@ -59,13 +54,8 @@
 
         return {
             'count': count,
-<<<<<<< HEAD
+            'examples': examples,
             'subject': email.subject,
-            'examples': examples
-=======
-            'examples': examples,
-            'subject': email.subject
->>>>>>> 3f51b255
         }
 
     def test_email(self, session, subject=None, body=None, from_address=None, to_address=None, **params):
