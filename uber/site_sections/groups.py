from uber.common import *

@all_renderable(PEOPLE)
class Root:
    def index(self, session, message='', order='name', show='all'):
        which = {
            'all':    [],
            'tables': [Group.tables > 0],
            'groups': [Group.tables == 0]
        }[show]
        # TODO: think about using a SQLAlchemy column property for .badges and then just use .order()
        groups = sorted(session.query(Group).filter(*which).options(joinedload('attendees')).all(),
                        reverse=order.startswith('-'),
                        key=lambda g: [getattr(g, order.lstrip('-')), g.tables])
        return {
            'show':              show,
            'groups':            groups,
            'message':           message,
            'order':             Order(order),
            'total_groups':      len(groups),
            'total_badges':      sum(g.badges for g in groups),
            'tabled_badges':     sum(g.badges for g in groups if g.tables),
            'untabled_badges':   sum(g.badges for g in groups if not g.tables),
            'tabled_groups':     len([g for g in groups if g.tables]),
            'untabled_groups':   len([g for g in groups if not g.tables]),
            'tables':            sum(g.tables for g in groups),
            'unapproved_tables': sum(g.tables for g in groups if g.status == UNAPPROVED),
            'waitlisted_tables': sum(g.tables for g in groups if g.status == WAITLISTED),
            'approved_tables':   sum(g.tables for g in groups if g.status == APPROVED)
        }

    def form(self, session, message='', **params):
        group = session.group(params, bools=['auto_recalc','can_add'])
        if 'name' in params:
            message = check(group)
            if not message:
                session.add(group)
                message = group.assign_badges(params['badges'])
                if not message:
                    if 'redirect' in params:
                        raise HTTPRedirect('../preregistration/group_members?id={}', group.secret_id)
                    else:
                        raise HTTPRedirect('form?id={}&message={}', group.id, 'Group info uploaded')
        return {
            'message': message,
            'group':   group
        }

    @ajax
    def unapprove(self, session, id, action, email):
        assert action in ['waitlisted', 'declined']
<<<<<<< HEAD
        group = Group.get(id)
        subject = 'Your '+ EVENT_NAME +' Dealer registration has been ' + action
=======
        group = session.group(id)
        subject = 'Your MAGFest Dealer registration has been ' + action
>>>>>>> 53d6cf7d
        send_email(MARKETPLACE_EMAIL, group.email, subject, email, model = group)
        if action == 'waitlisted':
            group.status = WAITLISTED
        else:
            for attendee in group.attendees:
                session.delete(attendee)
            session.delete(group)
        session.commit()
        return {'success': True}

    @csrf_protected
    def delete(self, session, id):
        group = session.group(id)
        if group.badges - group.unregistered_badges:
            raise HTTPRedirect('form?id={}&message={}', id, "You can't delete a group without first unassigning its badges.")
        else:
            for attendee in group.attendees:
                session.delete(attendee)
            session.delete(group)
            raise HTTPRedirect('index?message={}', 'Group deleted')<|MERGE_RESOLUTION|>--- conflicted
+++ resolved
@@ -49,13 +49,8 @@
     @ajax
     def unapprove(self, session, id, action, email):
         assert action in ['waitlisted', 'declined']
-<<<<<<< HEAD
-        group = Group.get(id)
+        group = session.group(id)
         subject = 'Your '+ EVENT_NAME +' Dealer registration has been ' + action
-=======
-        group = session.group(id)
-        subject = 'Your MAGFest Dealer registration has been ' + action
->>>>>>> 53d6cf7d
         send_email(MARKETPLACE_EMAIL, group.email, subject, email, model = group)
         if action == 'waitlisted':
             group.status = WAITLISTED
