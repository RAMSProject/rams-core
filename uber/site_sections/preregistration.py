from uber.common import *

_checkboxes = ['staffing', 'can_spam', 'international', 'no_cellphone']

def to_sessionized(attendee, group):
    if group.badges:
        return Charge.to_sessionized(group)
    else:
        return Charge.to_sessionized(attendee)

def check_prereg_reqs(attendee):
    if attendee.badge_type == PSEUDO_DEALER_BADGE and not attendee.cellphone:
        return 'Your phone number is required'
    elif attendee.amount_extra >= SHIRT_LEVEL and attendee.shirt == NO_SHIRT:
        return 'Your shirt size is required'

def check_dealer(group):
    if not group.address and COLLECT_INTERESTS:
        return 'Dealers are required to provide an address for tax purposes'
    elif not group.wares:
        return 'You must provide a detailed explanation of what you sell for us to evaluate your submission'
    elif not group.website:
        if COLLECT_INTERESTS:
            return "Please enter your business' website address"
        else:
            return "You must enter a Pennsylvania Tax ID for your dealership"
    elif not group.description:
        return "Please provide a brief description of your business"

def send_banned_email(attendee):
    try:
        send_email(REGDESK_EMAIL, REGDESK_EMAIL, 'Banned attendee registration',
                   render('emails/reg_workflow/banned_attendee.txt', {'attendee': attendee}), model='n/a')
    except:
        log.error('unable to send banned email about {}', attendee)

@all_renderable()
class Root:
    @property
    def unpaid_preregs(self):
        return cherrypy.session.setdefault('unpaid_preregs', OrderedDict())

    @property
    def paid_preregs(self):
        return cherrypy.session.setdefault('paid_preregs', [])

    def _get_unsaved(self, id, if_not_found=HTTPRedirect('index')):
        if id in self.unpaid_preregs:
            target = Charge.from_sessionized(self.unpaid_preregs[id])
            if isinstance(target, Attendee):
                return target, Group()
            else:
                [leader] = [a for a in target.attendees if not a.is_unassigned]
                return leader, target
        else:
            raise if_not_found

    def stats(self):
        cherrypy.response.headers["Access-Control-Allow-Origin"] = "*"
        return json.dumps({
            'badges_sold': state.BADGES_SOLD,
            'remaining_badges': max(0, MAX_BADGE_SALES - state.BADGES_SOLD),

            'server_current_timestamp': int(datetime.utcnow().timestamp()),
            'warn_if_server_browser_time_mismatch': WARN_IF_SERVER_BROWSER_TIME_MISMATCH
        })

    def check_prereg(self):
        return json.dumps({'force_refresh': state.AFTER_PREREG_TAKEDOWN or state.BADGES_SOLD >= MAX_BADGE_SALES})

    def check_if_preregistered(self, session, message="", **params):
        if 'email' in params:
            attendee = session.query(Attendee).filter(func.lower(Attendee.email) == func.lower(params['email'])).first()
            message = "Thank you! You will receive a confirmation email if you are registered for "+EVENT_NAME_AND_YEAR+"."
            subject = EVENT_NAME_AND_YEAR+' Registration Confirmation'

            if attendee:
                last_email = session.query(Email)\
                                  .filter(and_(Email.dest == attendee.email, Email.subject == subject))\
                                  .order_by(Email.when.desc()).first()
                if not last_email or last_email.when < (localized_now() - timedelta(days=7)):
                    send_email(REGDESK_EMAIL, attendee.email, subject, render('emails/reg_workflow/prereg_check.html', {
                        'attendee': attendee }), model=attendee)
        return {'message': message}


    @check_if_can_reg
    def index(self, message=''):
        if not self.unpaid_preregs:
            raise HTTPRedirect('form?message={}', message) if message else HTTPRedirect('form')
        else:
            return {
                'message': message,
                'charge': Charge(listify(self.unpaid_preregs.values()))
            }
              
    @check_if_can_reg
    def badge_choice(self, message=''):
        return {'message': message}
        
    @check_if_can_reg
    def dealer_registration(self, message=''):
<<<<<<< HEAD
        return self.form(badge_type=2)
=======
        return self.form(badge_type=PSEUDO_DEALER_BADGE, message=message)
>>>>>>> 01462354

    @check_if_can_reg
    def form(self, session, message='', edit_id=None, **params):
        if MODE == 'magstock':
            if params.get('buy_shirt') != 'on':
                params['shirt'] = NO_SHIRT
                params['shirt_color'] = NO_SHIRT

        params['id'] = 'None'   # security!
        if edit_id is not None:
            attendee, group = self._get_unsaved(edit_id, if_not_found=HTTPRedirect('form?message={}', 'That preregistration has already been finalized'))
            attendee.apply(params, bools=_checkboxes)
            group.apply(params)
            params.setdefault('badges', group.badges)
        else:
            attendee = session.attendee(params, bools=_checkboxes, ignore_csrf=True, restricted=True)
            group = session.group(params, ignore_csrf=True, restricted=True)

        if not attendee.badge_type:
            attendee.badge_type = ATTENDEE_BADGE
        if attendee.badge_type not in state.PREREG_BADGE_TYPES:
            raise HTTPRedirect('badge_choice?message={}', 'Invalid badge type!')
            
        if attendee.is_dealer and not state.DEALER_REG_OPEN:
            return render('static_views/dealer_reg_closed.html') if state.AFTER_DEALER_REG_SHUTDOWN else render('static_views/dealer_reg_not_open.html')
            
        if 'first_name' in params:
            message = check(attendee) or check_prereg_reqs(attendee)
            if not message and attendee.badge_type in [PSEUDO_DEALER_BADGE, PSEUDO_GROUP_BADGE]:
                message = check(group)
                if attendee.badge_type == PSEUDO_DEALER_BADGE:
                    message = check_dealer(group)
                    if int(params['badges']) > MAX_DEALER_BADGES.get(float(params['tables']), 1):
                        message = "Too many dealer assistants!"

            if not message:
                if attendee.badge_type in [PSEUDO_DEALER_BADGE, PSEUDO_GROUP_BADGE]:
                    attendee.paid = PAID_BY_GROUP
                    group.attendees = [attendee]
                    session.assign_badges(group, params['badges'])
                    if attendee.badge_type == PSEUDO_GROUP_BADGE:
                        group.tables = 0
                    elif attendee.badge_type == PSEUDO_DEALER_BADGE:
                        group.status = WAITLISTED if state.AFTER_DEALER_REG_DEADLINE else UNAPPROVED
                        attendee.ribbon = DEALER_RIBBON

                if attendee.is_dealer:
                    session.add_all([attendee, group])
                    session.commit()
                    send_email(MARKETPLACE_EMAIL, MARKETPLACE_EMAIL, 'Dealer Application Received',
                               render('emails/dealers/reg_notification.txt', {'group': group}), model=group)
                    send_email(MARKETPLACE_EMAIL, group.leader.email, 'Dealer Application Received',
                               render('emails/dealers/dealer_received.txt', {'group': group}), model=group)
                    raise HTTPRedirect('dealer_confirmation?id={}', group.id)
                else:
                    target = group if group.badges else attendee
                    track_type = EDITED_PREREG if target.id in self.unpaid_preregs else UNPAID_PREREG
                    self.unpaid_preregs[target.id] = to_sessionized(attendee, group)
                    Tracking.track(track_type, attendee)
                    if group.badges:
                        Tracking.track(track_type, group)

                if session.query(Attendee).filter_by(first_name=attendee.first_name, last_name=attendee.last_name, email=attendee.email).count():
                    raise HTTPRedirect('duplicate?id={}', group.id if attendee.paid == PAID_BY_GROUP else attendee.id)

                if attendee.full_name in BANNED_ATTENDEES:
                    raise HTTPRedirect('banned?id={}', group.id if attendee.paid == PAID_BY_GROUP else attendee.id)

                raise HTTPRedirect('index')
        else:
            if edit_id is None:
                attendee.can_spam = True    # only defaults to true for these forms
            if attendee.badge_type == PSEUDO_DEALER_BADGE and state.AFTER_DEALER_REG_DEADLINE:
                message = 'Dealer registration is closed, but you can fill out this form to add yourself to our waitlist'

        return {
            'message':    message,
            'attendee':   attendee,
            'group':      group,
            'edit_id':    edit_id,
            'badges':     params.get('badges'),
            'affiliates': session.affiliates()
        }

    def duplicate(self, session, id):
        attendee, group = self._get_unsaved(id)
        orig = session.query(Attendee).filter_by(first_name=attendee.first_name, last_name=attendee.last_name, email=attendee.email).first()
        if not orig:
            raise HTTPRedirect('index')

        return {
            'duplicate': attendee,
            'attendee': orig
        }

    def banned(self, id):
        attendee, group = self._get_unsaved(id)
        return {'attendee': attendee}

    @credit_card
    def prereg_payment(self, session, payment_id, stripeToken):
        charge = Charge.get(payment_id)
        if not charge.total_cost:
            message = 'Your preregistration has already been paid for, so your credit card has not been charged'
        elif charge.amount != charge.total_cost:
            message = 'Our preregistration price has gone up; please fill out the payment form again at the higher price'
        else:
            message = charge.charge_cc(stripeToken)

        if message:
            raise HTTPRedirect('index?message={}', message)

        for attendee in charge.attendees:
            attendee.paid = HAS_PAID
            attendee.amount_paid = attendee.total_cost
            session.add(attendee)
            if attendee.full_name in BANNED_ATTENDEES:
                send_banned_email(attendee)

        for group in charge.groups:
            group.amount_paid = group.default_cost - group.amount_extra
            for attendee in group.attendees:
                if attendee.amount_extra:
                    attendee.amount_paid = attendee.amount_extra
            session.add(group)
            session.commit()  # commit now so group.leader will resolve
            if group.leader.full_name in BANNED_ATTENDEES:
                send_banned_email(group.leader)

        self.unpaid_preregs.clear()
        self.paid_preregs.extend(charge.targets)
        raise HTTPRedirect('paid_preregistrations?payment_received={}', charge.dollar_amount)

    def paid_preregistrations(self, session, payment_received=None):
        if not self.paid_preregs:
            raise HTTPRedirect('index')
        else:
            preregs = [session.merge(Charge.from_sessionized(d)) for d in self.paid_preregs]
            for prereg in preregs:
                try:
                    session.refresh(prereg)
                except:
                    pass  # this badge must have subsequently been transferred or deleted
            return {
                'preregs': preregs,
                'total_cost': payment_received
            }

    def delete(self, id):
        self.unpaid_preregs.pop(id, None)
        raise HTTPRedirect('index?message={}', 'Preregistration deleted')

    def dealer_confirmation(self, session, id):
        return {'group': session.group(id)}

    def group_members(self, session, id, message=''):
        group = session.group(id)
        return {
            'group':   group,
            'charge':  Charge([group, group.leader]),  # Include group leader's kick-in level if not paid-for
            'message': message
        }

    def register_group_member(self, session, group_id, message='', **params):
        group = session.group(group_id)
        attendee = session.attendee(params, bools=_checkboxes, restricted=True)
        if 'first_name' in params:
            message = check(attendee) or check_prereg_reqs(attendee)
            if not message and not params['first_name']:
                message = 'First and Last Name are required fields'
            if not message:
                if not group.floating:
                    raise HTTPRedirect('group_members?id={}&message={}', group_id, 'No more unassigned badges exist in this group')

                if attendee.full_name in BANNED_ATTENDEES:
                    send_banned_email(attendee)

                badge_being_claimed = group.floating[0]
<<<<<<< HEAD
                attendee.registered = badge_being_claimed.registered
=======

                # Free group badges are only considered 'registered' when they are actually claimed.
                if group.cost == 0:
                    attendee.registered = localized_now()
                else:
                    attendee.registered = badge_being_claimed.registered

>>>>>>> 01462354
                attendee.badge_type = badge_being_claimed.badge_type
                attendee.ribbon = badge_being_claimed.ribbon
                session.delete_from_group(badge_being_claimed, group)

                group.attendees.append(attendee)
                attendee.paid = PAID_BY_GROUP
                session.add(attendee)
                if attendee.amount_unpaid:
                    raise HTTPRedirect('group_extra_payment_form?id={}', attendee.id)
                else:
                    raise HTTPRedirect('group_members?id={}&message={}', group.id, 'Badge registered successfully')
        else:
            attendee.can_spam = True    # only defaults to true for these forms

        return {
            'message':  message,
            'group_id': group_id,
            'group': group,
            'attendee': attendee,
            'affiliates': session.affiliates()
        }

    def group_extra_payment_form(self, session, id):
        attendee = session.attendee(id)
        return {
            'attendee': attendee,
            'charge':   Charge(attendee, description = '{} kicking in extra'.format(attendee.full_name))
        }

    def group_undo_extra_payment(self, session, id):
        attendee = session.attendee(id)
        attendee.amount_extra -= attendee.amount_unpaid
        raise HTTPRedirect('group_members?id={}&message={}', attendee.group_id, 'Extra payment undone')

    @credit_card
    def process_group_payment(self, session, payment_id, stripeToken):
        charge = Charge.get(payment_id)
        [group] = charge.groups
        [attendee] = charge.attendees
        message = charge.charge_cc(stripeToken)
        if message:
            raise HTTPRedirect('group_members?id={}&message={}', group.id, message)
        else:
            group.amount_paid += charge.dollar_amount - attendee.amount_extra
            attendee.amount_paid = attendee.total_cost
            if group.tables:
                send_email(MARKETPLACE_EMAIL, MARKETPLACE_EMAIL, 'Dealer Payment Completed',
                           render('emails/dealers/payment_notification.txt', {'group': group}), model=group)
            session.merge(group)
            session.merge(attendee)
            raise HTTPRedirect('group_members?id={}&message={}', group.id, 'Your payment has been accepted!')

    @credit_card
    def process_group_member_payment(self, session, payment_id, stripeToken):
        charge = Charge.get(payment_id)
        [attendee] = charge.attendees
        attendee = session.merge(attendee)
        message = charge.charge_cc(stripeToken)
        if message:
            attendee.amount_extra -= attendee.amount_unpaid
            raise HTTPRedirect('group_members?id={}&message={}', attendee.group_id, message)
        else:
            attendee.amount_paid += charge.dollar_amount
            raise HTTPRedirect('group_members?id={}&message={}', attendee.group_id, 'Extra payment accepted')

    @csrf_protected
    def unset_group_member(self, session, id):
        attendee = session.attendee(id)
        try:
            send_email(REGDESK_EMAIL, attendee.email, '{EVENT_NAME} group registration dropped',
                       render('emails/reg_workflow/group_member_dropped.txt', {'attendee': attendee}), model=attendee)
        except:
            log.error('unable to send group unset email', exc_info=True)

        session.assign_badges(attendee.group, attendee.group.badges + 1)
        Tracking.track(INVALIDATED, attendee)
        #session.delete_from_group(attendee, attendee.group)
        attendee.group.attendees.remove(attendee)
        raise HTTPRedirect('group_members?id={}&message={}', attendee.group_id, 'Attendee unset; you may now assign their badge to someone else')

    def add_group_members(self, session, id, count):
        group = session.group(id)
        if int(count) < group.min_badges_addable:
            raise HTTPRedirect('group_members?id={}&message={}', group.id, 'This group cannot add fewer than {} badges'.format(group.min_badges_addable))

        charge = Charge(group, amount = 100 * int(count) * state.GROUP_PRICE, description = '{} extra badges for {}'.format(count, group.name))
        return {
            'count': count,
            'group': group,
            'charge': charge
        }

    @credit_card
    def pay_for_extra_members(self, session, payment_id, stripeToken):
        charge = Charge.get(payment_id)
        [group] = charge.groups
        badges_to_add = charge.dollar_amount // state.GROUP_PRICE
        if charge.dollar_amount % state.GROUP_PRICE:
            message = 'Our preregistration price has gone up since you tried to add the badges; please try again'
        else:
            message = charge.charge_cc(stripeToken)

        if message:
            raise HTTPRedirect('group_members?id={}&message={}', group.id, message)
        else:
            session.assign_badges(group, group.badges + badges_to_add)
            group.amount_paid += charge.dollar_amount
            session.merge(group)
            raise HTTPRedirect('group_members?id={}&message={}', group.id, 'You payment has been accepted and the badges have been added to your group')

    def transfer_badge(self, session, message='', **params):
        old = session.attendee(params['id'])
        assert old.is_transferable, 'This badge is not transferrable'
        session.expunge(old)
        attendee = session.attendee(params, bools=_checkboxes, restricted=True)

        if 'first_name' in params:
            message = check(attendee) or check_prereg_reqs(attendee)
            if not message and (not params['first_name'] and not params['last_name']):
                message = 'First and Last names are required.'
            if not message:
                subject, body = EVENT_NAME + ' Registration Transferred', render('emails/reg_workflow/badge_transfer.txt', {'new': attendee, 'old': old})
                try:
                    send_email(REGDESK_EMAIL, [old.email, attendee.email, REGDESK_EMAIL], subject, body, model=attendee)
                except:
                    log.error('unable to send badge change email', exc_info = True)

                if attendee.full_name in BANNED_ATTENDEES:
                    send_banned_email(attendee)

                if attendee.group_id:
                    raise HTTPRedirect('group_members?id={}&message={}', attendee.group_id, 'Registration successfully transferred')
                else:
                    raise HTTPRedirect('confirm?id={}&message={}', attendee.id, 'Your registration has been transferred')
        else:
            for attr in ['first_name','last_name','email','zip_code','international','ec_phone','cellphone','interests','age_group','staffing','requested_depts']:
                setattr(attendee, attr, getattr(Attendee(), attr))

        return {
            'old':      old,
            'attendee': attendee,
            'message':  message
        }

    def confirm(self, session, message='', return_to='confirm', **params):
        attendee = session.attendee(params, bools=_checkboxes, restricted=True)

        placeholder = attendee.placeholder
        if 'email' in params:
            attendee.placeholder = False
            message = check(attendee) or check_prereg_reqs(attendee)
            if not message:
                if placeholder:
                    message = 'Your registration has been confirmed.'
                else:
                    message = 'Your information has been updated.'

                page = ('confirm?id=' + attendee.id + '&') if return_to == 'confirm' else (return_to + '?')
                if attendee.amount_unpaid:
                    cherrypy.session['return_to'] = page
                    raise HTTPRedirect('attendee_donation_form?id={}', attendee.id)
                else:
                    raise HTTPRedirect(page + 'message=' + message)

        elif attendee.amount_unpaid and attendee.zip_code:  # don't skip to payment until the form is filled out
            raise HTTPRedirect('attendee_donation_form?id={}&message={}', attendee.id, message)

        attendee.placeholder = placeholder
        if not message and attendee.placeholder:
            message = 'You are not yet registered!  You must fill out this form to complete your registration.'
        elif not message:
            message = 'You are already registered but you may update your information with this form.'

        return {
            'return_to':  return_to,
            'attendee':   attendee,
            'message':    message,
            'affiliates': session.affiliates()
        }

    def guest_food(self, session, id):
        attendee = session.attendee(id)
        assert attendee.badge_type == GUEST_BADGE, 'This form is for guests only'
        cherrypy.session['staffer_id'] = attendee.id
        raise HTTPRedirect('../signups/food_restrictions')

    def attendee_donation_form(self, session, id, message=''):
        attendee = session.attendee(id)
        return {
            'message': message,
            'attendee': attendee,
            'charge': Charge(attendee, description = '{}{}'.format(attendee.full_name, '' if attendee.overridden_price else ' kicking in extra'))
        }

    def undo_attendee_donation(self, session, id):
        attendee = session.attendee(id)
        attendee.amount_extra = max(0, attendee.amount_extra - attendee.amount_unpaid)
        raise HTTPRedirect(cherrypy.session.pop('return_to', 'confirm?id=' + id))

    @credit_card
    def process_attendee_donation(self, session, payment_id, stripeToken):
        charge = Charge.get(payment_id)
        [attendee] = charge.attendees
        message = charge.charge_cc(stripeToken)
        return_to = cherrypy.session.pop('return_to', 'confirm?id=' + attendee.id + '&') + 'message={}'
        if message:
            raise HTTPRedirect(return_to, message)
        else:
            attendee.amount_paid += charge.dollar_amount
            if attendee.paid == NOT_PAID and attendee.amount_paid == attendee.total_cost:
                attendee.paid = HAS_PAID
            session.merge(attendee)
            raise HTTPRedirect(return_to, 'Your payment has been accepted, thanks so much!')

    def event(self, session, id, slug, register=None):
        season_pass = session.season_pass(id)
        event = SeasonEvent.instances[slug]
        deadline_passed = localized_now() > event.deadline
        if register and not deadline_passed:
            session.add(SeasonPassTicket(fk_id=season_pass.id, slug=slug))
            raise HTTPRedirect('event?id={}&slug={}', id, slug)

        return {
            'event': event,
            'attendee': season_pass,
            'deadline_passed': deadline_passed,
            'registered': bool(session.query(SeasonPassTicket).filter_by(fk_id=id, slug=slug).count())
        }

    def credit_card_retry(self):
        return {}

if POST_CON:
    @all_renderable()
    class Root:
        def default(self, *args, **kwargs):
            return """
                <html><head></head><body style='text-align:center'>
                    <h2 style='color:red'>Hope you had a great MAGFest!</h2>
                    Preregistration for MAGFest 13 will open in the summer.
                </body></html>
            """

        # TODO: figure out if this is the best way to handle the issue of people not getting shirts
        def shirt_reorder(self, session, message = '', **params):
            attendee = session.attendee(params, restricted = True)
            assert attendee.owed_shirt, "There's no record of {} being owed a tshirt".format(attendee.full_name)
            if 'address' in params:
                if attendee.shirt in [NO_SHIRT, SIZE_UNKNOWN]:
                    message = 'Please select a shirt size.'
                elif not attendee.address:
                    message = 'Your address is required.'
                else:
                    raise HTTPRedirect('shirt?id={}', attendee.id)
            elif attendee.address:
                message = "We've recorded your shirt size and address, which you may update anytime before Jan 31st."

            return {
                'message': message,
                'attendee': attendee
            }<|MERGE_RESOLUTION|>--- conflicted
+++ resolved
@@ -100,11 +100,7 @@
         
     @check_if_can_reg
     def dealer_registration(self, message=''):
-<<<<<<< HEAD
-        return self.form(badge_type=2)
-=======
         return self.form(badge_type=PSEUDO_DEALER_BADGE, message=message)
->>>>>>> 01462354
 
     @check_if_can_reg
     def form(self, session, message='', edit_id=None, **params):
@@ -126,7 +122,7 @@
         if not attendee.badge_type:
             attendee.badge_type = ATTENDEE_BADGE
         if attendee.badge_type not in state.PREREG_BADGE_TYPES:
-            raise HTTPRedirect('badge_choice?message={}', 'Invalid badge type!')
+            raise HTTPRedirect('form?message={}', 'Invalid badge type!')
             
         if attendee.is_dealer and not state.DEALER_REG_OPEN:
             return render('static_views/dealer_reg_closed.html') if state.AFTER_DEALER_REG_SHUTDOWN else render('static_views/dealer_reg_not_open.html')
@@ -283,9 +279,6 @@
                     send_banned_email(attendee)
 
                 badge_being_claimed = group.floating[0]
-<<<<<<< HEAD
-                attendee.registered = badge_being_claimed.registered
-=======
 
                 # Free group badges are only considered 'registered' when they are actually claimed.
                 if group.cost == 0:
@@ -293,7 +286,6 @@
                 else:
                     attendee.registered = badge_being_claimed.registered
 
->>>>>>> 01462354
                 attendee.badge_type = badge_being_claimed.badge_type
                 attendee.ribbon = badge_being_claimed.ribbon
                 session.delete_from_group(badge_being_claimed, group)
