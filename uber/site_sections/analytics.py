--- conflicted
+++ resolved
@@ -54,29 +54,7 @@
 @all_renderable(PEOPLE, STATS)
 class Root:
     def index(self):
-<<<<<<< HEAD
-        return {}
-
-    def analytics_graph_by_attendance(self):
-        try:
-            starting_magfest_year = 6
-            ending_magfest_year = 12
-
-            print("starting query")
-
-            # if the previous databases worked, do this:
-            # ------------
-            # collect raw data for each year
-            #raw_data = []
-            #for which_magfest in range(
-            #    starting_magfest_year, ending_magfest_year + 1):
-            #    raw_data.append(
-            #        generate_attendance_by_day_graph_data(which_magfest)
-            #    )
-            # -------------
-=======
         return {'test': 'test'}
->>>>>>> b5aa4ddd
 
     def analytics_graph_by_attendance(self, session):
         starting_magfest_year = 6
@@ -115,13 +93,7 @@
 
             graph_data.append(row)
 
-<<<<<<< HEAD
-            return {
-                "attendance_data": graph_data
-            }
-        except:
-            connection.close()
-            raise
+        return {'attendance_data': graph_data}
 
 
     # display last 2 minutes worth of registrations, to be used by alerting services
@@ -143,7 +115,4 @@
     # display the page that calls the AJAX above
     @unrestricted
     def recent_regs_live(self):
-        return {}
-=======
-        return {'attendance_data': graph_data}
->>>>>>> b5aa4ddd
+        return {}