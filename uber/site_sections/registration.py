--- conflicted
+++ resolved
@@ -520,11 +520,7 @@
         attendee = badge_list.order_by(Attendee.badge_num).first()
 
         if not attendee:
-<<<<<<< HEAD
             raise HTTPRedirect('badge_waiting?minor={}'.format(minor))
-=======
-            raise HTTPRedirect('printable_badges?message={}', 'No more badges to print!')
->>>>>>> e6a6cb42
 
         badge_type = attendee.ribbon_and_or_badge
 
@@ -551,7 +547,6 @@
             'badge_type': badge_type,
             'badge_num': attendee.badge_num,
             'badge_name': attendee.badge_printed_name,
-<<<<<<< HEAD
             'badge': True
         }
 
@@ -559,10 +554,6 @@
         return {
             'message': message,
             'minor': minor
-=======
-            'load_next': load_next,
-            'minor_status': minor_status
->>>>>>> e6a6cb42
         }
 
     def new(self, session, show_all='', message='', checked_in=''):
