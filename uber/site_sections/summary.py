from uber.common import *


@all_renderable(c.STATS)
class Root:
    def index(self, session):
        counts = defaultdict(OrderedDict)
        counts.update({
            'groups': {'paid': 0, 'free': 0},
            'noshows': {'paid': 0, 'free': 0},
            'checked_in': {'yes': 0, 'no': 0}
        })
        count_labels = {
            'badges': c.BADGE_OPTS,
            'paid': c.PAYMENT_OPTS,
            'ages': c.AGE_GROUP_OPTS,
            'ribbons': c.RIBBON_OPTS,
            'interests': c.INTEREST_OPTS,
            'statuses': c.BADGE_STATUS_OPTS
        }
        for label, opts in count_labels.items():
            for val, desc in opts:
                counts[label][desc] = 0

        for a in session.query(Attendee).options(joinedload(Attendee.group)):
            counts['paid'][a.paid_label] += 1
            counts['ages'][a.age_group_label] += 1
            counts['ribbons'][a.ribbon_label] += 1
            counts['badges'][a.badge_type_label] += 1
            counts['statuses'][a.badge_status_label] += 1
            counts['checked_in']['yes' if a.checked_in else 'no'] += 1
            for val in a.interests_ints:
                counts['interests'][c.INTERESTS[val]] += 1
            if a.paid == c.PAID_BY_GROUP and a.group:
                counts['groups']['paid' if a.group.amount_paid else 'free'] += 1
            if not a.checked_in:
                key = 'paid' if a.paid == c.HAS_PAID or a.paid == c.PAID_BY_GROUP and a.group and a.group.amount_paid else 'free'
                counts['noshows'][key] += 1

        return {
<<<<<<< HEAD
            'counts': counts,
            'total_registrations': session.query(Attendee).count()
=======
            'total_count':   len(attendees),
            'shirt_sizes':   [(desc, count(shirt=shirt)) for shirt, desc in c.SHIRT_OPTS],
            'paid_counts':   [(desc, count(paid=status)) for status, desc in c.PAYMENT_OPTS],
            'badge_counts':  [(desc, count(badge_type=bt), count(paid=c.NOT_PAID, badge_type=bt), count(paid=c.HAS_PAID, badge_type=bt)) for bt, desc in c.BADGE_OPTS],
            'aff_counts':    [(aff['text'], len([a for a in attendees if a.amount_extra >= c.SUPPORTER_LEVEL and a.affiliate == aff['text']])) for aff in session.affiliates()],
            'checkin_count': count(lambda a: a.checked_in),
            'paid_noshows':  count(paid=c.HAS_PAID, checked_in=None) + len([a for a in attendees if a.paid == c.PAID_BY_GROUP and a.group and a.group.amount_paid and not a.checked_in]),
            'free_noshows':  count(paid=c.NEED_NOT_PAY, checked_in=None),
            'interests':     [(desc, len([a for a in attendees if a.paid != c.NOT_PAID and dept in a.interests_ints])) for dept, desc in c.INTEREST_OPTS],
            'age_counts':    [(desc, count(age_group=ag)) for ag, desc in c.AGE_GROUP_OPTS],
            'paid_group':    len([a for a in attendees if a.paid == c.PAID_BY_GROUP and a.group and a.group.amount_paid]),
            'free_group':    len([a for a in attendees if a.paid == c.PAID_BY_GROUP and a.group and not a.group.amount_paid]),
            'shirt_sales':   [(i, len([a for a in attendees if a.registered <= datetime.now(UTC) - timedelta(days=i * 7) and a.gets_paid_shirt])) for i in range(50)],
            'ribbons':       [(desc, count(ribbon=val)) for val, desc in c.RIBBON_OPTS if val != c.NO_RIBBON],
>>>>>>> c5759631
        }

    def affiliates(self, session):
        class AffiliateCounts:
            def __init__(self):
                self.tally, self.total = 0, 0
                self.amounts = {}

            @property
            def sorted(self):
                return sorted(self.amounts.items())

            def count(self, amount):
                self.tally += 1
                self.total += amount
                self.amounts[amount] = 1 + self.amounts.get(amount, 0)

        counts = defaultdict(AffiliateCounts)
        for affiliate, amount in (session.query(Attendee.affiliate, Attendee.amount_extra)
                                         .filter(Attendee.amount_extra > 0)):
            counts['everything combined'].count(amount)
            counts[affiliate or 'no affiliate selected'].count(amount)

        return {
            'counts': sorted(counts.items(), key=lambda tup: -tup[-1].total),
            'registrations': session.query(Attendee).filter_by(paid=c.NEED_NOT_PAY).count(),
            'quantities': [(desc, session.query(Attendee).filter(Attendee.amount_extra >= amount).count())
                           for amount, desc in sorted(c.DONATION_TIERS.items()) if amount]
        }

    def departments(self, session):
        attendees = session.staffers().all()
        everything = []
        for department, name in c.JOB_LOCATION_OPTS:
            assigned = [a for a in attendees if department in a.assigned_depts_ints]
            unassigned = [a for a in attendees if department in a.requested_depts_ints and a not in assigned]
            everything.append([name, assigned, unassigned])
        return {'everything': everything}

    def found_how(self, session):
        return {'all': sorted([a.found_how for a in session.query(Attendee).filter(Attendee.found_how != '').all()], key=lambda s: s.lower())}

    def all_schedules(self, session):
        return {'staffers': [a for a in session.query(Attendee).filter_by(staffing=True).order_by(Attendee.full_name) if a.shifts]}

    def food_restrictions(self, session):
        all_fr = session.query(FoodRestrictions).all()
        guests = session.query(Attendee).filter_by(badge_type=c.GUEST_BADGE).count()
        volunteers = len([a for a in session.query(Attendee).filter_by(staffing=True).all()
                            if a.badge_type == c.STAFF_BADGE or a.weighted_hours or not a.takes_shifts])
        return {
            'guests': guests,
            'volunteers': volunteers,
            'notes': filter(bool, [getattr(fr, 'freeform', '') for fr in all_fr]),
            'standard': {
                c.FOOD_RESTRICTIONS[getattr(c, category)]: len([fr for fr in all_fr if getattr(fr, category)])
                for category in c.FOOD_RESTRICTION_VARS
            },
            'sandwich_prefs': {
                desc: len([fr for fr in all_fr if val in fr.sandwich_pref_ints])
                for val, desc in c.SANDWICH_OPTS
            }
        }

    def ratings(self, session):
        return {
            'prev_years': [a for a in session.staffers() if 'poorly' in a.past_years],
            'current': [a for a in session.staffers() if any(shift.rating == c.RATED_BAD for shift in a.shifts)]
        }

    def staffing_overview(self, session):
        attendees = session.staffers().all()
        jobs = session.jobs().all()
        return {
            'hour_total': sum(j.weighted_hours * j.slots for j in jobs),
            'shift_total': sum(j.weighted_hours * len(j.shifts) for j in jobs),
            'volunteers': len(attendees),
            'departments': [{
                'department': desc,
                'assigned': len([a for a in attendees if dept in a.assigned_depts_ints]),
                'total_hours': sum(j.weighted_hours * j.slots for j in jobs if j.location == dept),
                'taken_hours': sum(j.weighted_hours * len(j.shifts) for j in jobs if j.location == dept)
            } for dept, desc in c.JOB_LOCATION_OPTS]
        }

    @csv_file
    def printed_badges_attendee(self, out, session):
        uber.reports.PrintedBadgeReport(badge_type=c.ATTENDEE_BADGE).run(out, session)

    @csv_file
    def printed_badges_guest(self, out, session):
        uber.reports.PrintedBadgeReport(badge_type=c.GUEST_BADGE).run(out, session)

    @csv_file
    def printed_badges_one_day(self, out, session):
        uber.reports.PrintedBadgeReport(badge_type=c.ONE_DAY_BADGE).run(out, session)

    @csv_file
    def printed_badges_staff(self, out, session):
        uber.reports.PersonalizedBadgeReport().run(out, session,
            sa.Attendee.badge_type == c.STAFF_BADGE,
            sa.Attendee.badge_num != 0,
            order_by='badge_num')

    @csv_file
    def printed_badges_supporters(self, out, session):
        uber.reports.PersonalizedBadgeReport(include_badge_nums=False).run(out, session,
            sa.Attendee.amount_extra >= c.SUPPORTER_LEVEL,
            order_by=sa.Attendee.full_name,
            badge_type_override='supporter')

    @multifile_zipfile
    def personalized_badges_zip(self, zip_file, session):
        """All printed badge CSV files in one zipfile."""
        zip_file.writestr('printed_badges_attendee.csv', self.printed_badges_attendee())
        zip_file.writestr('printed_badges_guest.csv', self.printed_badges_guest())
        zip_file.writestr('printed_badges_one_day.csv', self.printed_badges_one_day())
        zip_file.writestr('printed_badges_staff.csv', self.printed_badges_staff())
        zip_file.writestr('printed_badges_supporters.csv', self.printed_badges_supporters())

    def food_eligible(self, session):
        cherrypy.response.headers['Content-Type'] = 'application/xml'
        eligible = {
            a: {attr.lower(): getattr(a.food_restrictions, attr, False) for attr in c.FOOD_RESTRICTION_VARS}
            for a in session.staffers().all() + session.query(Attendee).filter_by(badge_type=c.GUEST_BADGE).all()
            if not a.is_unassigned
                and (a.badge_type in (c.STAFF_BADGE, c.GUEST_BADGE)
                  or a.ribbon == c.VOLUNTEER_RIBBON and a.weighted_hours >= 12)
        }
        return render('summary/food_eligible.xml', {'attendees': eligible})

    @csv_file
    def valid_attendees(self, out, session):
        cols = [getattr(Attendee, col.name) for col in Attendee.__table__.columns]
        out.writerow([col.name for col in cols])

        for attendee in session.valid_attendees().filter(Attendee.first_name != '').order_by(Attendee.badge_num).all():
            row = []
            for col in cols:
                if isinstance(col.type, Choice):
                    # Choice columns are integers with a single value with an automatic
                    # _label property, e.g. the "shirt" column has a "shirt_label"
                    # property, so we'll use that.
                    row.append(getattr(attendee, col.name + '_label'))
                elif isinstance(col.type, MultiChoice):
                    # MultiChoice columns are comma-separated integer lists with an
                    # automatic _labels property which is a list of string labels.
                    # So we'll get that and then separate the labels with slashes.
                    row.append(' / '.join(getattr(attendee, col.name + '_labels')))
                elif isinstance(col.type, UTCDateTime):
                    # Use the empty string if this is null, otherwise use strftime.
                    # Also you should fill in whatever actual format you want.
                    val = getattr(attendee, col.name)
                    row.append(val.strftime('%Y-%m-%d %H:%M:%S') if val else '')
                else:
                    # For everything else we'll just dump the value, although we might
                    # consider adding more special cases for things like foreign keys.
                    row.append(getattr(attendee, col.name))
            out.writerow(row)

    def shirt_counts(self, session):
        counts = defaultdict(lambda: defaultdict(lambda: defaultdict(int)))
        labels = ['size unknown'] + [label for val, label in c.SHIRT_OPTS][1:]
        sort = lambda d: sorted(d.items(), key=lambda tup: labels.index(tup[0]))
        label = lambda s: 'size unknown' if s == c.SHIRTS[c.NO_SHIRT] else s
        status = lambda got_merch: 'picked_up' if got_merch else 'outstanding'
        sales_by_week = OrderedDict([(i, 0) for i in range(50)])
        for attendee in session.staffers(only_staffing=False).all():
            if attendee.gets_free_shirt:
                counts['free'][label(attendee.shirt_label)][status(attendee.got_merch)] += 1
                counts['all'][label(attendee.shirt_label)][status(attendee.got_merch)] += 1
            if attendee.gets_paid_shirt:
                counts['paid'][label(attendee.shirt_label)][status(attendee.got_merch)] += 1
                counts['all'][label(attendee.shirt_label)][status(attendee.got_merch)] += 1
<<<<<<< HEAD
                sales_by_week[(datetime.now(UTC) - attendee.registered).days // 7] += 1
        for week in range(48, -1, -1):
            sales_by_week[week] += sales_by_week[week + 1]
=======
            if attendee.gets_free_shirt and attendee.gets_paid_shirt:
                counts['both'][label(attendee.shirt_label)][status(attendee.got_merch)] += 1
>>>>>>> c5759631
        return {
            'sales_by_week': sales_by_week,
            'categories': [
                ('Eligible free', sort(counts['free'])),
                ('Paid', sort(counts['paid'])),
                ('All pre-ordered', sort(counts['all'])),
                ('People with both free and paid shirts', sort(counts['both']))
            ]
        }

    def extra_merch(self, session):
        return {'attendees': session.query(Attendee).filter(Attendee.extra_merch != '').order_by(Attendee.full_name).all()}

    def restricted_untaken(self, session):
        untaken = defaultdict(lambda: defaultdict(list))
        for job in session.jobs():
            if job.restricted and job.slots_taken < job.slots:
                for hour in job.hours:
                    untaken[job.location][hour].append(job)
        flagged = []
        for attendee in session.staffers():
            if not attendee.is_dept_head:
                overlapping = defaultdict(set)
                for shift in attendee.shifts:
                    if not shift.job.restricted:
                        for dept in attendee.assigned_depts_ints:
                            for hour in shift.job.hours:
                                if attendee.trusted_in(dept) and hour in untaken[dept]:
                                    overlapping[shift.job].update(untaken[dept][hour])
                if overlapping:
                    flagged.append([attendee, sorted(overlapping.items(), key=lambda tup: tup[0].start_time)])
        return {'flagged': flagged}

    def consecutive_threshold(self, session):
        def exceeds_threshold(start_time, attendee):
            time_slice = [start_time + timedelta(hours=i) for i in range(18)]
            return len([h for h in attendee.hours if h in time_slice]) > 12
        flagged = []
        for attendee in session.staffers():
            if attendee.staffing and attendee.weighted_hours > 12:
                for start_time, desc in c.START_TIME_OPTS[::6]:
                    if exceeds_threshold(start_time, attendee):
                        flagged.append(attendee)
                        break
        return {'flagged': flagged}

    def setup_teardown_neglect(self, session):
        jobs = session.jobs().all()
        return {
            'unfilled': [
                ('Setup', [job for job in jobs if job.is_setup and job.slots_untaken]),
                ('Teardown', [job for job in jobs if job.is_teardown and job.slots_untaken])
            ]
        }

    def volunteers_owed_refunds(self, session):
        attendees = session.staffers(only_staffing=False).filter(Attendee.paid.in_([c.HAS_PAID, c.PAID_BY_GROUP, c.REFUNDED])).all()
        is_unrefunded = lambda a: a.paid == c.HAS_PAID or a.paid == c.PAID_BY_GROUP and a.group and a.group.amount_paid
        return {
            'attendees': [(
                'Volunteers Owed Refunds',
                [a for a in attendees if is_unrefunded(a) and a.worked_hours >= c.HOURS_FOR_REFUND]
            ), (
                'Volunteers Already Refunded',
                [a for a in attendees if a.paid == c.REFUNDED and a.staffing]
            ), (
                'Volunteers Who Can Be Refunded Once Their Shifts Are Marked',
                [a for a in attendees if is_unrefunded(a) and a.worked_hours < c.HOURS_FOR_REFUND
                                                          and a.weighted_hours >= c.HOURS_FOR_REFUND]
            )]
        }<|MERGE_RESOLUTION|>--- conflicted
+++ resolved
@@ -38,25 +38,8 @@
                 counts['noshows'][key] += 1
 
         return {
-<<<<<<< HEAD
             'counts': counts,
             'total_registrations': session.query(Attendee).count()
-=======
-            'total_count':   len(attendees),
-            'shirt_sizes':   [(desc, count(shirt=shirt)) for shirt, desc in c.SHIRT_OPTS],
-            'paid_counts':   [(desc, count(paid=status)) for status, desc in c.PAYMENT_OPTS],
-            'badge_counts':  [(desc, count(badge_type=bt), count(paid=c.NOT_PAID, badge_type=bt), count(paid=c.HAS_PAID, badge_type=bt)) for bt, desc in c.BADGE_OPTS],
-            'aff_counts':    [(aff['text'], len([a for a in attendees if a.amount_extra >= c.SUPPORTER_LEVEL and a.affiliate == aff['text']])) for aff in session.affiliates()],
-            'checkin_count': count(lambda a: a.checked_in),
-            'paid_noshows':  count(paid=c.HAS_PAID, checked_in=None) + len([a for a in attendees if a.paid == c.PAID_BY_GROUP and a.group and a.group.amount_paid and not a.checked_in]),
-            'free_noshows':  count(paid=c.NEED_NOT_PAY, checked_in=None),
-            'interests':     [(desc, len([a for a in attendees if a.paid != c.NOT_PAID and dept in a.interests_ints])) for dept, desc in c.INTEREST_OPTS],
-            'age_counts':    [(desc, count(age_group=ag)) for ag, desc in c.AGE_GROUP_OPTS],
-            'paid_group':    len([a for a in attendees if a.paid == c.PAID_BY_GROUP and a.group and a.group.amount_paid]),
-            'free_group':    len([a for a in attendees if a.paid == c.PAID_BY_GROUP and a.group and not a.group.amount_paid]),
-            'shirt_sales':   [(i, len([a for a in attendees if a.registered <= datetime.now(UTC) - timedelta(days=i * 7) and a.gets_paid_shirt])) for i in range(50)],
-            'ribbons':       [(desc, count(ribbon=val)) for val, desc in c.RIBBON_OPTS if val != c.NO_RIBBON],
->>>>>>> c5759631
         }
 
     def affiliates(self, session):
@@ -231,14 +214,11 @@
             if attendee.gets_paid_shirt:
                 counts['paid'][label(attendee.shirt_label)][status(attendee.got_merch)] += 1
                 counts['all'][label(attendee.shirt_label)][status(attendee.got_merch)] += 1
-<<<<<<< HEAD
                 sales_by_week[(datetime.now(UTC) - attendee.registered).days // 7] += 1
+            if attendee.gets_free_shirt and attendee.gets_paid_shirt:
+                counts['both'][label(attendee.shirt_label)][status(attendee.got_merch)] += 1
         for week in range(48, -1, -1):
             sales_by_week[week] += sales_by_week[week + 1]
-=======
-            if attendee.gets_free_shirt and attendee.gets_paid_shirt:
-                counts['both'][label(attendee.shirt_label)][status(attendee.got_merch)] += 1
->>>>>>> c5759631
         return {
             'sales_by_week': sales_by_week,
             'categories': [
