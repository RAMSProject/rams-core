--- conflicted
+++ resolved
@@ -8,11 +8,7 @@
 {% if attendee.paid == c.NOT_PAID or attendee.overridden_price %}
     <h2> Badge Payment for {{ attendee.full_name }} </h2>
 
-<<<<<<< HEAD
-    You've registered for {{ c.EVENT_NAME }} at a {% if attendee.overridden_price %}discounted{% endif %} price of ${{ attendee.overridden_price|default(attendee.badge_cost) }}{% if attendee.amount_extra %} and you've also kicked in ${{ attendee.amount_extra }}{% endif %}; your total outstanding balance is ${{ attendee.amount_unpaid }}.
-=======
-    You've registered for {{ c.EVENT_NAME }} at a {% if attendee.overridden_price %}discounted{% endif %} price of ${{ attendee.overridden_price|default:attendee.badge_cost|floatformat:2 }}{% if attendee.amount_extra %} and you've also kicked in ${{ attendee.amount_extra|floatformat:2 }}{% endif %}; your total outstanding balance is ${{ attendee.amount_unpaid|floatformat:2 }}.
->>>>>>> f85fbb16
+    You've registered for {{ c.EVENT_NAME }} at a {% if attendee.overridden_price %}discounted{% endif %} price of ${{ attendee.overridden_price|default(attendee.badge_cost|floatformat(2)) }}{% if attendee.amount_extra %} and you've also kicked in ${{ attendee.amount_extra|floatformat(2) }}{% endif %}; your total outstanding balance is ${{ attendee.amount_unpaid|floatformat(2) }}.
 
     <table style="width:auto ; margin-left:auto ; margin-right: auto"><tr>
         <td>{{ stripe_form('process_attendee_donation',charge) }}</td>
@@ -24,7 +20,7 @@
 {% else %}
     <h2> Extra Payment for {{ attendee.full_name }} </h2>
 
-    Thanks for offering to kick in money to help make {{ c.EVENT_NAME }} better.  As thanks, your total donation (of which ${{ attendee.amount_unpaid|floatformat:2 }} is outstanding) entitles you to the following:
+    Thanks for offering to kick in money to help make {{ c.EVENT_NAME }} better.  As thanks, your total donation (of which ${{ attendee.amount_unpaid|floatformat(2) }} is outstanding) entitles you to the following:
     <ul>
         {% for swag in attendee.donation_swag|list + attendee.addons|list %}
             <li>{{ swag }}</li>
