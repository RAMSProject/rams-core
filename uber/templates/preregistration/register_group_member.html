--- conflicted
+++ resolved
@@ -11,7 +11,6 @@
 {% csrf_token %}
 <input type="hidden" name="id" value="{{ attendee.db_id }}" />
 <input type="hidden" name="group_id" value="{{ group_id }}" />
-<<<<<<< HEAD
 
   <div class="form-group">
     <label for="first_name" class="col-sm-2 control-label">First Name</label>
@@ -28,17 +27,6 @@
     <div class="form-group">
     <p class="help-block col-sm-6 col-sm-offset-2">These must be your legal name. <span class="popup">{% popup_link "../static_views/legal_name.html" "What does this mean?" %}</span></p>
     </div>
-=======
-{% include "preregistration/badge_choice.html" %}
-<table width="100%" cellspacing="5" cellpadding="5">
-<tr>
-    <td width="25%"> <b><nobr>First and Last Name:</nobr></b> </td>
-    <td width="75%">
-        <input type="text" style="width:10em" name="first_name" value="{{ attendee.first_name }}" class="focus" />
-        <input type="text" style="width:15em" name="last_name"  value="{{ attendee.last_name }}" />
-    </td>
-</tr>
->>>>>>> 70a365f6
 {% include "preregistration/extra.html" %}
 {% include "preregistration/age_and_staffing.html" %}
 <div class="form-group">
@@ -58,15 +46,6 @@
 </div>
 {% endif %}
 
-<div class="form-group">
-  <div class="col-sm-6 col-sm-offset-2">
-    <button type="submit" class="btn btn-primary" id="updateButton">
-      Register
-    </button>
-  </div>
-</div>
-
 </form>
-</div>
 
 {% endblock %}