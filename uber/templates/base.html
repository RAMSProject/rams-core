--- conflicted
+++ resolved
@@ -58,12 +58,9 @@
                         {Staffers: '../registration/staffers'},
                         {Jobs: '../jobs/'},
                     {% endif %}
-<<<<<<< HEAD
-=======
                     {% if c.HAS_WATCHLIST_ACCESS %}
                         {Watchlist: '../registration/watchlist_entries'},
                     {% endif %}
->>>>>>> bb99a442
                     {'Feed of Database Changes': '../registration/feed'}
                 ]},
             {% endif %}
