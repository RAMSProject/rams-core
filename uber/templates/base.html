--- conflicted
+++ resolved
@@ -14,190 +14,37 @@
     {% block head_styles %}
         <link rel="stylesheet" href="../static/deps/combined.css" />
         <link rel="stylesheet" href="../static_views/styles/main.css" />
-<<<<<<< HEAD
-=======
+    {% endblock %}
+
+    {% block head_javascript %}
+        <script type="text/javascript" src="../static/deps/combined.js"></script>
+        <script src="../common.js" type="text/javascript"></script>
+    {% endblock %}
+
+
+    {% block head_styles %}
+        <link rel="stylesheet" href="../static/deps/combined.css" />
+        <link rel="stylesheet" href="../static_views/styles/main.css" />
         {% if admin_area %}
             <link rel="stylesheet" type="text/css" href="../static_views/additional-styles.css" />
         {% else %}
             <link rel="stylesheet" href="../static/theme/prereg.css">
             <link rel="stylesheet" href="../static/theme/prereg_extra.css">
         {% endif %}
->>>>>>> fc2d06c4
     {% endblock %}
 
     {% block head_javascript %}
         <script type="text/javascript" src="../static/deps/combined.js"></script>
         <script src="../common.js" type="text/javascript"></script>
-<<<<<<< HEAD
-=======
 
         {% if not admin_area %}
             <script src="../static_views/js/prereg-common.js" type="text/javascript"></script>
         {% endif %}
->>>>>>> fc2d06c4
     {% endblock %}
 
     <meta charset="utf-8">
     <meta http-equiv="X-UA-Compatible" content="IE=edge">
     <meta name="viewport" content="width=device-width, initial-scale=1">
-<<<<<<< HEAD
-=======
-    {% block sectionStyle %}{% endblock %}
-    {% block additional_styles %}{% endblock %}
-    <style>
-        .navbar {
-            margin-bottom: 0px;
-        }
-        .loader_link {
-            position: fixed;
-            top: 50%;
-            left: 50%;
-            transform: translate(-50%, -50%);
-            width: 60%;
-            height: 25%;
-            z-index: 9999;
-            background: rgb(249,249,249) url('../static/images/loading.gif?HACK-REPLACE-THIS=true') no-repeat center center;
-            background-size: 50%;
-        }
-        .loader {
-            position: fixed;
-            top: 0;
-            left: 0;
-            width: 100%;
-            height: 100%;
-            z-index: 9998;
-            background: rgb(249,249,249);
-        }
-    </style>
-    <script>
-        var DISABLE_STRIPE_BUTTONS_ON_CLICK = true;
-        var MENU = [
-            {% if c.HAS_ACCOUNTS_ACCESS %}
-                {Accounts: '../accounts/'},
-            {% endif %}
-            {% if c.HAS_PEOPLE_ACCESS or c.HAS_REG_AT_CON_ACCESS %}
-                {People: [
-                    {Attendees: '../registration/{% if c.AT_THE_CON %}?invalid=True{% endif %}'},
-                    {Groups: '../groups/'},
-                    {% if c.HAS_PEOPLE_ACCESS %}
-                        {'All Untaken Shifts': '../jobs/everywhere'},
-                        {Jobs: '../jobs/'},
-                    {% endif %}
-                    {% if c.HAS_WATCHLIST_ACCESS %}
-                        {Watchlist: '../registration/watchlist_entries'},
-                    {% endif %}
-                    {'Feed of Database Changes': '../registration/feed'}
-                ]},
-            {% endif %}
-            {% if c.HAS_STUFF_ACCESS %}
-                {Schedule: [
-                    {'View Schedule': '../schedule/'},
-                    {'Edit Schedule': '../schedule/edit'}
-                ]},
-            {% endif %}
-            {% if c.HAS_STATS_ACCESS %}
-                {Statistics: '../summary/'}
-            {% endif %}
-        ];
-        $(function() {
-            $(window).load(function() {
-                $(".loader").fadeOut("fast");
-            });
-            toastr.options = {
-                closeButton: true,
-                debug: false,
-                positionClass: "toast-top-full-width",
-                onclick: null,
-                showDuration: "300",
-                hideDuration: "1000",
-                timeOut: "0",
-                extendedTimeOut: "0",
-                showEasing: "swing",
-                hideEasing: "linear",
-                showMethod: "fadeIn",
-                hideMethod: "fadeOut"
-            };
-            var message = '{{ message }}';
-            if (message.length) {
-                toastr.info(message);
-            }
-            $('.datatable').dataTable({
-                aLengthMenu: [
-                    [25, 50, 100, 200, -1],
-                    [25, 50, 100, 200, "All"]
-                    ],
-                stateSave: true
-            });
-            $('.date').datetextentry({
-                field_order: 'MDY',
-                min_year : '1890',
-                max_date : function() { return this.get_today(); },
-                max_date_message : 'You cannot be born in the future.',
-                show_tooltips : false,
-                errorbox_x    : -135,
-                errorbox_y    : 28
-            });
-            $('.geolocator').geocomplete({
-                details: '.address_details',
-                detailsAttribute: 'data-geo'
-            });
-            $('.focus:first').focus();
-            if (window.DISABLE_STRIPE_BUTTONS_ON_CLICK) {
-                // we can't intercept the Javascript form submit, so once someone has clicked the Stripe
-                // submit button, listen for us leaving the page and disable the buttons then
-                $(document).on('click', 'form > .stripe-button-el', function () {
-                    $(window).on('beforeunload', function () {
-                        $('a > .stripe-button-el').unwrap().prop('disabled', true).unwrap();
-                    });
-                });
-            }
-            // prevent people from paying after prereg closes
-            {% if c.PRE_CON %}
-                if ($('form.stripe').size()) {
-                    var prevHour = new Date().getHours();
-                    var checkHour = function() {
-                        var currHour = new Date().getHours();
-                        if (currHour != prevHour) {
-                            location.reload();
-                        } else {
-                            prevHour = currHour;
-                            setTimeout(checkHour, 1000);
-                        }
-                    };
-                    checkHour();
-                }
-            {% endif %}
-            var $menu = $('#main-menu');
-            $.each(MENU, function (i, section) {
-                var name = _.keys(section)[0], links = _.values(section)[0];
-                if (typeof links === 'string') {
-                    $menu.append(
-                        $('<li></li>').append(
-                            $('<a></a>').attr('href', links).text(name)));
-                } else {
-                    var $submenu = $('<ul class="dropdown-menu" role="menu"></ul>');
-                    $.each(links, function (i, link) {
-                        var label = _.keys(link)[0], href = _.values(link)[0];
-                        var $li = $('<li></li>');
-                        var $link = $('<a></a>').text(label);
-                        if (href) {
-                            $link.attr('href', href);
-                        } else {
-                            $li.addClass('disabled');
-                        }
-                        $submenu.append($li.append($link));
-                    });
-                    $('<li></li>')
-                        .addClass('dropdown')
-                        .append('<a href="#" class="dropdown-toggle" data-toggle="dropdown">' + name + '<span class="caret"></span></a>')
-                        .append($submenu)
-                        .appendTo($menu);
-                }
-            });
-        });
-    </script>
-    {% block head_additional %}{% endblock %}
->>>>>>> fc2d06c4
 </head>
 <body>
     {% if c.PRE_CON %}
