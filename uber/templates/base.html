{% import 'macros.html' as macros %}
<!DOCTYPE HTML>
<html>
<head>
    {{ macros.ie7_compatibility_check() }}
    <title>{{ c.EVENT_NAME }} - {% block title %}{% endblock %}</title>
    <link rel="icon" href="../static/images/favicon.png" type="image/x-icon" />
<<<<<<< HEAD

    {% block head_styles %}
        <link rel="stylesheet" href="../static/deps/combined.css" />
        <link rel="stylesheet" href="../static_views/styles/main.css" />
        {% if admin_area %}
            <link rel="stylesheet" type="text/css" href="../static_views/additional-styles.css" />
        {% else %}
            <link rel="stylesheet" href="../static/theme/prereg.css">
            <link rel="stylesheet" href="../static/theme/prereg_extra.css">
=======
    <link rel="stylesheet" href="../static/deps/combined.css" />
    <script type="text/javascript" src="../static/deps/combined.js"></script>
    <script type="text/javascript">
        var csrf_token = '{{ c.CSRF_TOKEN }}';
    </script>
    <script src="../static/js/common-static.js" type="text/javascript"></script>
    <meta charset="utf-8">
    <meta http-equiv="X-UA-Compatible" content="IE=edge">
    <meta name="viewport" content="width=device-width, initial-scale=1">
    {% block sectionStyle %}{% endblock %}
    <!-- additional styles -->
    {% block additional_styles %}{% endblock %}
    {% if 'preregistration' not in c.PAGE_PATH %}
        {% for js in c.JAVASCRIPT_INCLUDES %}
            <script src="{{ js }}" type="text/javascript"></script>
        {% endfor %}
    {% endif %}
    <style>
        .navbar {
            margin-bottom: 0px;
        }
        .loader_link {
            position: fixed;
            top: 50%;
            left: 50%;
            transform: translate(-50%, -50%);
            width: 60%;
            height: 25%;
            z-index: 9999;
            background: rgb(249,249,249) url('../static/images/loading.gif{% if not c.HARDCORE_OPTIMIZATIONS_ENABLED %}?{% random_hash %}{% endif %}') no-repeat center center;
            background-size: 50%;
        }
        .loader {
            position: fixed;
            top: 0;
            left: 0;
            width: 100%;
            height: 100%;
            z-index: 9998;
            background: rgb(249,249,249);
        }
    </style>
    <script>
        var DISABLE_STRIPE_BUTTONS_ON_CLICK = true;
        {% if c.PAGE_PATH != '/preregistration/form' and c.PAGE_PATH != '/preregistration/index' %}
        var MENU = [
            {% if c.HAS_ACCOUNTS_ACCESS %}
                {Accounts: '../accounts/'},
            {% endif %}
            {% if c.HAS_PEOPLE_ACCESS or c.HAS_REG_AT_CON_ACCESS %}
                {People: [
                    {Attendees: '../registration/{% if c.AT_THE_CON %}?invalid=True{% endif %}'},
                    {Groups: '../groups/'},
                    {% if c.HAS_PEOPLE_ACCESS %}
                        {'All Untaken Shifts': '../jobs/everywhere'},
                        {Jobs: '../jobs/'},
                    {% endif %}
                    {% if c.HAS_WATCHLIST_ACCESS %}
                        {Watchlist: '../registration/watchlist_entries'},
                    {% endif %}
                    {'Feed of Database Changes': '../registration/feed'}
                ]},
            {% endif %}
            {% if c.HAS_STUFF_ACCESS %}
                {Schedule: [
                    {'View Schedule': '../schedule/'},
                    {'View Schedule (Internal Only)': '../schedule/internal'},
                    {'Edit Schedule': '../schedule/edit'}
                ]},
            {% endif %}
            {% if c.HAS_STATS_ACCESS %}
                {Statistics: '../summary/'}
            {% endif %}
        ];
>>>>>>> 11e43a1c
        {% endif %}
    {% endblock %}

    {% block head_javascript %}
        <script>
            var message = '{{ message|e }}';
        </script>

        <script type="text/javascript" src="../static/deps/combined.js"></script>
        <script type="text/javascript">
            var csrf_token = '{{ c.CSRF_TOKEN }}';

            {#
            note: move any of this inline javascript into its own file.
            also, eventually, kill javascript menu stuff
            #}

            var DISABLE_STRIPE_BUTTONS_ON_CLICK = true;

            {% if admin_area %}
            var MENU = [
                {% if c.HAS_ACCOUNTS_ACCESS %}
                    {Accounts: '../accounts/'},
                {% endif %}
                {% if c.HAS_PEOPLE_ACCESS or c.HAS_REG_AT_CON_ACCESS %}
                    {People: [
                        {Attendees: '../registration/{% if c.AT_THE_CON %}?invalid=True{% endif %}'},
                        {Groups: '../groups/'},
                        {% if c.HAS_PEOPLE_ACCESS %}
                            {'All Untaken Shifts': '../jobs/everywhere'},
                            {Jobs: '../jobs/'},
                        {% endif %}
                        {% if c.HAS_WATCHLIST_ACCESS %}
                            {Watchlist: '../registration/watchlist_entries'},
                        {% endif %}
                        {'Feed of Database Changes': '../registration/feed'}
                    ]},
                {% endif %}
                {% if c.HAS_STUFF_ACCESS %}
                    {Schedule: [
                        {'View Schedule': '../schedule/'},
                        {'Edit Schedule': '../schedule/edit'}
                    ]},
                {% endif %}
                {% if c.HAS_STATS_ACCESS %}
                    {Statistics: '../summary/'}
                {% endif %}
            ];
            {% endif %}

            $(function() {
                $(window).load(function() {
                    $(".loader").fadeOut("fast");
                });
                toastr.options = {
                    closeButton: true,
                    debug: false,
                    positionClass: "toast-top-full-width",
                    onclick: null,
                    showDuration: "300",
                    hideDuration: "1000",
                    timeOut: "0",
                    extendedTimeOut: "0",
                    showEasing: "swing",
                    hideEasing: "linear",
                    showMethod: "fadeIn",
                    hideMethod: "fadeOut"
                };
                if (message.length) {
                    toastr.info(message);
                }
                $('.datatable').dataTable({
                    aLengthMenu: [
                        [25, 50, 100, 200, -1],
                        [25, 50, 100, 200, "All"]
                        ],
                    stateSave: true
                });
                $('.date').datetextentry({
                    field_order: 'MDY',
                    min_year : '1890',
                    max_date : function() { return this.get_today(); },
                    max_date_message : 'You cannot be born in the future.',
                    show_tooltips : false,
                    errorbox_x    : -135,
                    errorbox_y    : 28
                });
                $('.geolocator').geocomplete({
                    details: '.address_details',
                    detailsAttribute: 'data-geo'
                });
                $('.focus:first').focus();
                if (window.DISABLE_STRIPE_BUTTONS_ON_CLICK) {
                    // we can't intercept the Javascript form submit, so once someone has clicked the Stripe
                    // submit button, listen for us leaving the page and disable the buttons then
                    $(document).on('click', 'form > .stripe-button-el', function () {
                        $(window).on('beforeunload', function () {
                            $('a > .stripe-button-el').unwrap().prop('disabled', true).unwrap();
                        });
                    });
                }
                // prevent people from paying after prereg closes
                {% if c.PRE_CON %}
                    if ($('form.stripe').size()) {
                        var prevHour = new Date().getHours();
                        var checkHour = function() {
                            var currHour = new Date().getHours();
                            if (currHour != prevHour) {
                                location.reload();
                            } else {
                                prevHour = currHour;
                                setTimeout(checkHour, 1000);
                            }
                        };
                        checkHour();
                    }
                {% endif %}

                {% if admin_area %}
                    var $menu = $('#main-menu');
                    $.each(MENU, function (i, section) {
                        var name = _.keys(section)[0], links = _.values(section)[0];
                        if (typeof links === 'string') {
                            $menu.append(
                                $('<li></li>').append(
                                    $('<a></a>').attr('href', links).text(name)));
                        } else {
                            var $submenu = $('<ul class="dropdown-menu" role="menu"></ul>');
                            $.each(links, function (i, link) {
                                var label = _.keys(link)[0], href = _.values(link)[0];
                                var $li = $('<li></li>');
                                var $link = $('<a></a>').text(label);
                                if (href) {
                                    $link.attr('href', href);
                                } else {
                                    $li.addClass('disabled');
                                }
                                $submenu.append($li.append($link));
                            });
                            $('<li></li>')
                                .addClass('dropdown')
                                .append('<a href="#" class="dropdown-toggle" data-toggle="dropdown">' + name + '<span class="caret"></span></a>')
                                .append($submenu)
                                .appendTo($menu);
                        }
                    });
                {% endif %}
            });
        </script>
        <script src="../static/js/common-static.js" type="text/javascript"></script>
    {% endblock %}

    <meta charset="utf-8">
    <meta http-equiv="X-UA-Compatible" content="IE=edge">
    <meta name="viewport" content="width=device-width, initial-scale=1">
</head>
<body>
    {% if c.PRE_CON %}
        <div class="loader"><a class="loader_link" href="../static_views/slow_load.html" target="_blank"></a></div>
    {% endif %}
    {% block top_of_body_additional %}
        {% if admin_area %}
            <div id="floating_logo">
                <img src="../static/theme/bg-logo.png"/>
            </div>
            {% if c.DEV_BOX %}
                <div id="devbox_cautiontape"></div>
                <div id="devbox_text">DEVELOPMENT</div>
            {% endif %}
        {% endif %}
    {% endblock %}
    <div id="mainContainer" class="container-fluid">
        {% block backlink %}
        {% if admin_area %}
            <nav class="navbar navbar-default navbar-static-top" role="navigation">
                <!-- Brand and toggle get grouped for better mobile display -->
                <div class="navbar-header">
                  <button type="button" class="navbar-toggle collapsed" data-toggle="collapse" data-target="#main-navbar-collapse-1">
                    <span class="sr-only">Toggle navigation</span>
                    <span class="icon-bar"></span>
                    <span class="icon-bar"></span>
                    <span class="icon-bar"></span>
                  </button>
                  <a class="navbar-brand" href="../accounts/homepage">{{ c.EVENT_NAME }}</a>
                </div>
                <!-- Collect the nav links, forms, and other content for toggling -->
                <div class="collapse navbar-collapse" id="main-navbar-collapse-1">
                    <ul class="nav navbar-nav navbar-right">
                        <li><a href="https://github.com/magfest/ubersystem/issues"><span title="Report A Bug" class="glyphicon glyphicon-book"></span></a></li>
                        <li><a href="../accounts/sitemap"><span title="Site Map" class="glyphicon glyphicon-road"></span></a></li>
                        <li class="dropdown">
                            <a href="#" class="dropdown-toggle" data-toggle="dropdown">
                                <span>Logged in as: {{ c.CURRENT_ADMIN.first_name }} {{ c.CURRENT_ADMIN.last_name }}</span> <span title="Account Settings" class="glyphicon glyphicon-cog"></span><span class="caret"></span>
                            </a>
                            <ul class="dropdown-menu" role="menu">
                                <li><a href="../accounts/change_password">Change Password</a></li>
                                <li><a href="../accounts/logout">Logout</a></li>
                            </ul>
                        </li>
                    </ul>
                    <ul class="nav navbar-nav" id="main-menu"></ul>
                </div>
            </nav>
        {% endif %}
        {% endblock %}
        {% block header %}{% endblock %}
        {% block content %}{% endblock %}
        <div id="bottomAnchor" /></div>
    </div>
    {% block scripts %}
        <!-- HTML5 Shim and Respond.js IE8 support of HTML5 elements and media queries -->
        <!-- WARNING: Respond.js doesn't work if you view the page via file:// -->
        <!--[if lt IE 9]>
            <script src="https://oss.maxcdn.com/html5shiv/3.7.2/html5shiv.min.js"></script>
            <script src="https://oss.maxcdn.com/respond/1.4.2/respond.min.js"></script>
        <![endif]-->
        {% include "baseextra.html" %}
    {% endblock %}
{% block additional_scripts %}

{% endblock %}
    {% if c.COLLECT_FULL_ADDRESS %}
        <script src="https://maps.googleapis.com/maps/api/js?sensor=false&libraries=places"></script>
    {% endif %}
</body>
</html><|MERGE_RESOLUTION|>--- conflicted
+++ resolved
@@ -5,7 +5,6 @@
     {{ macros.ie7_compatibility_check() }}
     <title>{{ c.EVENT_NAME }} - {% block title %}{% endblock %}</title>
     <link rel="icon" href="../static/images/favicon.png" type="image/x-icon" />
-<<<<<<< HEAD
 
     {% block head_styles %}
         <link rel="stylesheet" href="../static/deps/combined.css" />
@@ -15,83 +14,12 @@
         {% else %}
             <link rel="stylesheet" href="../static/theme/prereg.css">
             <link rel="stylesheet" href="../static/theme/prereg_extra.css">
-=======
-    <link rel="stylesheet" href="../static/deps/combined.css" />
-    <script type="text/javascript" src="../static/deps/combined.js"></script>
-    <script type="text/javascript">
-        var csrf_token = '{{ c.CSRF_TOKEN }}';
-    </script>
-    <script src="../static/js/common-static.js" type="text/javascript"></script>
-    <meta charset="utf-8">
-    <meta http-equiv="X-UA-Compatible" content="IE=edge">
-    <meta name="viewport" content="width=device-width, initial-scale=1">
-    {% block sectionStyle %}{% endblock %}
-    <!-- additional styles -->
-    {% block additional_styles %}{% endblock %}
-    {% if 'preregistration' not in c.PAGE_PATH %}
-        {% for js in c.JAVASCRIPT_INCLUDES %}
-            <script src="{{ js }}" type="text/javascript"></script>
-        {% endfor %}
-    {% endif %}
-    <style>
-        .navbar {
-            margin-bottom: 0px;
-        }
-        .loader_link {
-            position: fixed;
-            top: 50%;
-            left: 50%;
-            transform: translate(-50%, -50%);
-            width: 60%;
-            height: 25%;
-            z-index: 9999;
-            background: rgb(249,249,249) url('../static/images/loading.gif{% if not c.HARDCORE_OPTIMIZATIONS_ENABLED %}?{% random_hash %}{% endif %}') no-repeat center center;
-            background-size: 50%;
-        }
-        .loader {
-            position: fixed;
-            top: 0;
-            left: 0;
-            width: 100%;
-            height: 100%;
-            z-index: 9998;
-            background: rgb(249,249,249);
-        }
-    </style>
-    <script>
-        var DISABLE_STRIPE_BUTTONS_ON_CLICK = true;
-        {% if c.PAGE_PATH != '/preregistration/form' and c.PAGE_PATH != '/preregistration/index' %}
-        var MENU = [
-            {% if c.HAS_ACCOUNTS_ACCESS %}
-                {Accounts: '../accounts/'},
-            {% endif %}
-            {% if c.HAS_PEOPLE_ACCESS or c.HAS_REG_AT_CON_ACCESS %}
-                {People: [
-                    {Attendees: '../registration/{% if c.AT_THE_CON %}?invalid=True{% endif %}'},
-                    {Groups: '../groups/'},
-                    {% if c.HAS_PEOPLE_ACCESS %}
-                        {'All Untaken Shifts': '../jobs/everywhere'},
-                        {Jobs: '../jobs/'},
-                    {% endif %}
-                    {% if c.HAS_WATCHLIST_ACCESS %}
-                        {Watchlist: '../registration/watchlist_entries'},
-                    {% endif %}
-                    {'Feed of Database Changes': '../registration/feed'}
-                ]},
-            {% endif %}
-            {% if c.HAS_STUFF_ACCESS %}
-                {Schedule: [
-                    {'View Schedule': '../schedule/'},
-                    {'View Schedule (Internal Only)': '../schedule/internal'},
-                    {'Edit Schedule': '../schedule/edit'}
-                ]},
-            {% endif %}
-            {% if c.HAS_STATS_ACCESS %}
-                {Statistics: '../summary/'}
-            {% endif %}
-        ];
->>>>>>> 11e43a1c
-        {% endif %}
+        {% endif %}
+
+         <!-- additional styles -->
+        {% block additional_styles %}
+            {% block page_styles %}{% endblock %}
+        {% endblock %}
     {% endblock %}
 
     {% block head_javascript %}
@@ -132,6 +60,7 @@
                 {% if c.HAS_STUFF_ACCESS %}
                     {Schedule: [
                         {'View Schedule': '../schedule/'},
+                        {'View Schedule (Internal Only)': '../schedule/internal'},
                         {'Edit Schedule': '../schedule/edit'}
                     ]},
                 {% endif %}
@@ -241,6 +170,12 @@
             });
         </script>
         <script src="../static/js/common-static.js" type="text/javascript"></script>
+
+        {% if 'preregistration' not in c.PAGE_PATH %}
+            {% for js in c.JAVASCRIPT_INCLUDES %}
+                <script src="{{ js }}" type="text/javascript"></script>
+            {% endfor %}
+        {% endif %}
     {% endblock %}
 
     <meta charset="utf-8">
@@ -309,9 +244,9 @@
         <![endif]-->
         {% include "baseextra.html" %}
     {% endblock %}
-{% block additional_scripts %}
-
-{% endblock %}
+    {% block additional_scripts %}
+        {% block page_scripts %} {% endblock %}
+    {% endblock %}
     {% if c.COLLECT_FULL_ADDRESS %}
         <script src="https://maps.googleapis.com/maps/api/js?sensor=false&libraries=places"></script>
     {% endif %}
