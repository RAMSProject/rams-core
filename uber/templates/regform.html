<script type="text/javascript">
    var AGE_GROUPS = {{ c.AGE_GROUP_CONFIGS|jsonize }};
    var ageGroupSelected = function () {
        {% if not c.COLLECT_EXACT_BIRTHDATE %}
            setVisible('#age_disclaimer', AGE_GROUPS[$.val('age_group')].consent_form);
            if (!$.field('badge_type') || $.val('badge_type') !== {{ c.PSEUDO_DEALER_BADGE }}) {
                setVisible('.staffing', AGE_GROUPS[$.val('age_group')].can_volunteer);
                staffingClicked();
            }
        {% endif %}
    };
    $(ageGroupSelected);

    var staffingClicked = function () {
        var checked = $.field('staffing') && $.field('staffing').is(':visible:checked');
        setVisible('#departments', checked);
        if ($.field('no_cellphone')) {
            setVisible($.field('no_cellphone').parents('.checkbox'), checked);
        }
        {% if not attendee.is_dealer %}
            if ($.field('cellphone')) {
                $.field('cellphone').parents('.form-group').find('label:first').css('font-weight', checked ? 'bold' : 'normal');
            }
        {% endif %}
    };
    $(function () {
        staffingClicked();
        if ($.field('staffing')) {
            $.field('staffing').on('click', staffingClicked);
        }
    });

    var noCellphoneClicked = function () {
        if ($.field('no_cellphone')) {
           $.field('cellphone').prop('disabled', $.field('no_cellphone').prop('checked'));
           if($.field('no_cellphone').prop('checked')) {
              $.field('cellphone').val('');
           }
        }
    };
    $(function () {
        noCellphoneClicked();
        if ($.field('no_cellphone')) {
            $.field('no_cellphone').on('click', noCellphoneClicked);
        }

        if ($.field('address')) {
            $('#group-explanation').insertAfter($.field('address').parents('.form-group'));
        } else if ($.field('badges')) {
            $('#group-explanation').insertAfter($.field('badges').parents('.form-group'));
        } else {
            $('#group-explanation').remove();
        }
    });

    {% if not attendee.is_new and not attendee.amount_unpaid %}
        // This removes any badge levels lower than the attendee has purchased already
        if (window.BADGE_TYPES) {
            while (_(BADGE_TYPES.options).size() && BADGE_TYPES.options[0].extra < {{ attendee.amount_extra }}) {
                BADGE_TYPES.options.splice(0, 1);
            }
        }

        // This is the same idea, except it disables the kick-in buttons and then hides them
        $(function () {
            if($('input:radio[name=amount_extra]').size()) {
                $('input:radio[name=amount_extra]').each( function() {
                    if (!isNaN($(this).val()) && Number($(this).val()) < {{ attendee.amount_extra }}) {
                        $(this).prop('disabled', true);
                        $(this).parent().hide();
                    }
                });
            }
        });
    {% endif %}
</script>

{% if c.PAGE_PATH != '/registration/form' %}
    <div id="bold-field-message" class="form-group">
        <label class="col-sm-2 control-label">&nbsp;</label>
        <div class="col-sm-6 heading-label">Bold fields are required</div>
    </div>
{% endif %}

<div id="group-explanation" class="form-group">
    <p class="col-sm-8 col-sm-offset-1">
        {% if attendee.is_dealer %}
            Please enter your personal information below.  Information for any additional vendors at your table can be filled out once your application is approved.
        {% else %}
            Please enter the information for the group leader below (additional group member information will be entered after purchase is complete):
        {% endif %}
    </p>
</div>

{% if c.PAGE == 'confirm' %}
    <div class="form-group">
        <label for="full_name" class="col-sm-2 control-label">Legal Name</label>
        <div class="col-sm-6">{{ attendee.full_name }}</div>
    </div>
{% else %}
    <div class="form-group">
        <label for="first_name" class="col-sm-2 control-label">First Name</label>
        <div class="col-sm-6">
            <input type="text" name="first_name" id="first_name" value="{{ attendee.first_name }}" class="form-control" placeholder="First Name">
        </div>
    </div>

    <div class="form-group">
        <label for="last_name" class="col-sm-2 control-label">Last Name</label>
        <div class="col-sm-6">
            <input type="text" name="last_name" id="last_name" value="{{ attendee.last_name }}" class="form-control" placeholder="Last Name">
        </div>
        {% if c.PAGE_PATH != '/registration/form' %}
            <p class="help-block col-sm-6 col-sm-offset-2">
                These must be your legal name.
                <span class="popup">{% popup_link "../static_views/legal_name.html" "What does this mean?" %}</span>
            </p>
        {% endif %}
    </div>
{% endif %}

{% if c.DONATIONS_ENABLED and c.PREREG_DONATION_OPTS and c.PAGE_PATH != '/registration/form' %}
    <script type="text/javascript">
        var donationChanged = function () {
            setVisible('.affiliate-row', $.val('amount_extra') > 0);
            {% if attendee.gets_shirt %}
                setVisible('.shirt-row', true);
            {% else %}
                setVisible('.shirt-row', $.val('amount_extra') >= {{ c.SHIRT_LEVEL }});
            {% endif %}
            {% if attendee.badge_type in c.PREASSIGNED_BADGE_TYPES %}
                setVisible('.badge-row', true);
            {% else %}
                setVisible('.badge-row', $.val('amount_extra') >= {{ c.SUPPORTER_LEVEL }});
            {% endif %}
            $.each($("input:radio[name='amount_extra']"), function() {
                $(this).parents('.btn').removeClass('active btn-primary');
                $(this).parents('.btn').addClass('btn-default');
                if ($(this).val() == $.val('amount_extra')) {
                    $(this).parents('.btn').removeClass('btn-default');
                    $(this).parents('.btn').addClass('active btn-primary');
                }
            });
            };
        $(function(){
            if ($.field('amount_extra')) {
                donationChanged();
                {% if c.PAGE_PATH != '/registration/form' %}
                    if ($.field('amount_extra').is('select')) {
                        $.field('amount_extra').select2({
                            formatResult: function (opt) { return opt.text; },
                            formatSelection: function (opt) { return opt.text; },
                            minimumResultsForSearch: 99,
                            escapeMarkup: function (m) { return m; },
                            width: '100%',
                        }).select2('val', {{ attendee.amount_extra }});
                    }
                {% endif %}
                if ($.field('affiliate')) {
                    $.field('affiliate').select2({
                        placeholder: "I don't care about this",
                        allowClear: true,
                        tags: true,
                        data: {{ affiliates|jsonize }},
                        width: '100%',
                    }).val({{ attendee.affiliate|default:''|jsonize }});
                }
                $('form').submit(function(){
                    $(':submit').attr('value', 'Uploading Preregistration...').attr('disabled', true);
                });
            }
        });
    </script>

    {% if c.PAGE_PATH != '/preregistration/transfer_badge' %}
        <div class="extra-row form-group">
            <label for="amount_extra" class="col-sm-2 control-label">Want to kick in extra?
                <br>
            {% popup_link "../static_views/givingExtra.html" "Why do this?" %}
            </label>
            <div class="col-sm-6">
                {% if c.AFTER_SUPPORTER_DEADLINE and attendee.amount_extra >= c.SUPPORTER_LEVEL %}
                    {{ attendee.amount_extra_label }}
                    <input type="hidden" name="amount_extra" value="{{ attendee.amount_extra }}" />
                {% else %}
                    {% if c.DONATION_SLIDER_DISPLAY %}

<<<<<<< HEAD
                        <style>
                                .btn-inline
                                {
                                    text-align: left;
                                    width: 180px;
                                    height: 300px;
                                    margin: 0.5em;
                                }

                                .h4-inline
                                {
                                    text-align: center;
                                    text-transform: uppercase;
                                }

                                .span-inline
                                {
                                    text-align: center;
                                    font-size: 120%;
                                    font-weight: bold;
                                }

                                .ul-inline
                                {
                                    list-style-type: none;
                                    margin-top: 1em;
                                    padding-left: 0;
                                    font-size: 80%
                                }

                                .li-inline
                                {
                                    padding: 0.5em;
                                    text-align: center;
                                    border-bottom: 1px solid whitesmoke;
                                }
                            </style>

                            <!-- TODO: use attendee.amount_extra to select correct or default tier -->
                            <!-- TODO: deal with 'no thanks' $0 tier somehow -->

                        <div data-toggle="buttons">
                        {% for tier in c.PREREG_DONATION_DESCRIPTIONS %}

                            <label class="btn btn-default btn-inline">
=======
                        <div data-toggle="buttons">
                        {% for tier in c.PREREG_DONATION_DESCRIPTIONS %}
                            <label class="btn btn-default" style="text-align: left;">
>>>>>>> 32a5450e
                                <input type="radio"
                                       name="amount_extra"
                                       autocomplete="off"
                                       value="{{ tier.price }}"
                                       onchange="donationChanged();"
<<<<<<< HEAD
                                       {% if attendee.amount_extra == tier.price %}checked{% endif %}  />
                                <h4 class="h4-inline">
                                    {{ tier.name }}
                                </h4>
                                <span class="span-inline">
                                <img src="{{ tier.icon }}" alt=""> + ${{ tier.price }}
                            </span>
                                <br>
                                <ul class="ul-inline">
                                    {% for desc in tier.all_descriptions %}
                                    <li class="li-inline">
                                        {{ desc }}
=======
                                       {% if attendee.amount_extra == tier.price %}checked{% endif %} />
                                <h4 style="text-align: center; text-transform: uppercase;">
                                    {{ tier.name }}
                                </h4>
                                {% if tier.price %}
                                <span style="text-align: center; font-size: 120%; font-weight: bold;">
                                    <img src="{{ tier.icon }}" alt=""> + ${{ tier.price }}
                                </span>
                                <br>
                                <ul style="list-style-type: none; margin-top: 1em; padding-left: 0; font-size: 80%">
                                    {% for desc, link in tier.all_descriptions %}
                                    {% if link %}
                                    <li style="padding: 0.5em; text-align: center; border-bottom: 1px solid whitesmoke;">
                                        <a onClick="window.open('{{ link }}', 'info', 'toolbar=no,height=500,width=375,scrollbars=yes').focus(); return false;"
                     href="{{ link }}">{{ desc }}</a>
>>>>>>> 32a5450e
                                    </li>
                                    {% endif %}
                                    {% endfor %}
                                </ul>
                                {% endif %}
                            </label>
                        {% endfor %}

                        </div>
                    {% else %}
                        <select name="amount_extra" class="form-control" onchange="donationChanged();">
                            {% options c.PREREG_DONATION_OPTS attendee.amount_extra %}
                        </select>
                    {% endif %}
                {% endif %}
            </div>

            <p class="help-block col-sm-6">
                Each level includes all lower levels. <br/>
                Supporter level and higher {% if c.BEFORE_SUPPORTER_DEADLINE %}are{% else %}were{% endif %} only available until {{ c.SUPPORTER_DEADLINE|datetime }}.
            </p>
        </div>
    {% endif %}

    <div class="badge-row extra-row form-group" style="display:none">
        <label for="badge_printed_name" class="col-sm-2 control-label optional-field">Name Printed on Badge</label>
        <div class="col-sm-6">
            <input type="text" class="form-control" name="badge_printed_name" maxlength="20" value="{{ attendee.badge_printed_name }}" {% if c.AFTER_PRINTED_BADGE_DEADLINE %}readonly{% endif %} />
        </div>
        <p class="help-block col-sm-6">Badge names have a maximum of 20 characters.</p>
    </div>

    {% if c.AFTER_PRINTED_BADGE_DEADLINE %}
        <div class="badge-row extra-row form-group" style="display:none">
            <p class="help-block col-sm-6 col-sm-offset-2">(custom badges have already been ordered, so you can no longer set this)</p>
        </div>
    {% endif %}

    <div class="affiliate-row extra-row form-group" style="display:none">
        <label for="affiliate" class="col-sm-2 control-label optional-field">Affiliate</label>
        <div class="col-sm-6">
            <select name="affiliate">
                <option value="" selected="selected"></option>
            </select>
        </div>
        {% popup_link "../static_views/affiliates.html" "What's an affiliate?" %}
    </div>

    <div class="shirt-row extra-row form-group" style="display:none">
        <label for="shirt" class="col-sm-2 control-label">Shirt Size</label>
        <div class="col-sm-6">
            <select name="shirt" class="form-control">
                <option value="{{ c.NO_SHIRT }}">Select a shirt size</option>
                {% options c.PREREG_SHIRT_OPTS attendee.shirt %}
            </select>
        </div>
    </div>
{% endif %}

<div class="form-group staffing">
    <label for="staffing" class="col-sm-2 optional-field control-label">Want to Volunteer?</label>
    <div class="col-sm-6">
        {% checkbox attendee.staffing %}
        {% if c.PAGE_PATH == '/registration/form' %}
            This attendee is
            {% if attendee.is_new or not attendee.staffing %}
                volunteering
            {% else %}
                <a href='goto_volunteer_checklist?id={{ attendee.id }}'>volunteering</a>
            {% endif %}
        {% else %}
            Sign me up! &nbsp;
            <span class="popup">{% popup_link "../static_views/stafferComps.html" "What do I get for volunteering?" %}</span>
        {% endif %}
    </div>
</div>

<div class="form-group staffing" id="departments">
    <label for="requested_depts" class="col-sm-2 control-label">Where do you want to help?</label>
    <div class="col-sm-6">
        {% checkgroup attendee.requested_depts %}
    </div>
</div>

<div class="form-group">
    {% if c.COLLECT_EXACT_BIRTHDATE %}
        <label for="birthdate" class="col-sm-2 control-label">Date of Birth</label>
        <div class="col-sm-6">
            <nobr>
                <input type='text' class="form-control date" name="birthdate" value="{{ attendee.birthdate|date:"Y-m-d"}} "/>
                {% if c.PAGE_PATH == '/registration/form' and attendee.birthdate %}
                    ({{ attendee.age_group_conf.desc }})
                {% endif %}
            </nobr>
        </div>
    {% else %}
        <label for="age_group" class="col-sm-2 control-label">Age as of {{ c.EVENT_NAME }}</label>
        <div class="col-sm-6">
            <select name="age_group" class="form-control" onChange="ageGroupSelected()">
                <option value="{{ c.AGE_UNKNOWN }}">Please indicate your age</option>
                {% options c.PREREG_AGE_GROUP_OPTS attendee.age_group %}
            </select>
        </div>
    {% endif %}
</div>

<div class="form-group" id="age_disclaimer">
    <p class="help-block col-sm-6 col-sm-offset-2">
        <span style="font-style:italic">
            {% if c.CONSENT_FORM_URL %}
                Attendees under 18 <b>MUST</b> bring a signed and notarized parental
                <nobr><a target="_blank" href="{{ c.CONSENT_FORM_URL }}">permission slip</a></nobr>.
            {% endif %}
        </span>
    </p>
</div>

<div class="form-group">
    <label for="email" class="col-sm-2 control-label">Email Address</label>
    <div class="col-sm-6">
        <input type="email" name="email" id="email" value="{{ attendee.email }}" class="form-control" placeholder="Email Address">
    </div>
</div>

{% if c.COLLECT_FULL_ADDRESS %}
    {% if c.PRE_CON %}
        <div class="form-group">
            <label for="full_address" class="col-sm-2 control-label">Address</label>
            <div class="col-sm-6">
                <input type="text" name="full_address" class="form-control geolocator" placeholder="Search for your address here." />
                <img src="../static/images/powered-by-google-on-white.png" alt="Powered by Google." />
            </div>
        </div>
    {% endif %}
    <div class="form-group address_details">
        <label for="address1" class="col-sm-2 control-label"></label>
        <div class="col-sm-6">
            <input type="text" name="address1" class="form-control" placeholder="Address Line 1" value="{{ attendee.address1 }}" data-geo="name" />
        </div>
    </div>
    <div class="form-group address_details">
        <label for="address2" class="col-sm-2 control-label"></label>
        <div class="col-sm-6">
            <input type="text" name="address2" class="form-control" placeholder="Address Line 2" value="{{ attendee.address2 }}" />
        </div>
    </div>
    <div class="form-group address_details">
        <label for="city" class="col-sm-2 control-label">City</label>
        <div class="col-sm-6">
            <input type="text" name="city" class="form-control" placeholder="City" value="{{ attendee.city }}" data-geo="locality" />
        </div>
    </div>
    <div class="form-group address_details">
        <label for="region" class="col-sm-2 control-label">State</label>
        <div class="col-sm-3">
            <input type="text" name="region" class="form-control" placeholder="State/Province/Region" value="{{ attendee.region }}" data-geo="administrative_area_level_1" />
        </div>

        <label for="zip_code" class="col-sm-1 control-label">ZIP</label>
        <div class="col-sm-2">
            <input type="text" name="zip_code" class="form-control" placeholder="ZIP/PostCode" value="{{ attendee.zip_code }}" data-geo="postal_code" />
        </div>
    </div>
    <div class="form-group address_details">
        <label for="country" class="col-sm-2 control-label">Country</label>
        <div class="col-sm-6">
             <input type="text" name="country" onchange="setInternational()" class="form-control" placeholder="Country" value="{{ attendee.country }}" data-geo="country" />
        </div>
    </div>
{% else %}
    <div class="form-group">
        <label for="zip_code" class="col-sm-2 control-label">ZIP/Postal Code</label>
        <div class="col-sm-6">
            <input type="text" name="zip_code" class="form-control" value="{{ attendee.zip_code }}" />
        </div>
        <div class="checkbox col-sm-6 col-sm-offset-2">
            <label>
                {% checkbox attendee.international %}
                I'm coming from outside the US.
            </label>
        </div>
    </div>
{% endif %}

<div class="form-group">
    <label for="ec_phone" class="col-sm-2 control-label">Emergency Contact Phone Number</label>
    <div class="col-sm-6">
        <input type="text" name="ec_phone" value="{{ attendee.ec_phone }}" class="form-control" placeholder="Who we should contact if something happens to you">
    </div>
</div>

<div class="form-group">
    <label for="cellphone" class="col-sm-2 control-label">Your Cellphone Number</label>
    <div class="col-sm-6">
        <input type="text" name="cellphone" id="cellphone" value="{{ attendee.cellphone }}" class="form-control" placeholder="Your Personal Cellphone Number">
    </div>
    {% if not attendee.is_dealer %}
        <div class="checkbox col-sm-6">
            <label class="cellphone-excuse">
                {% checkbox attendee.no_cellphone %}
                I don't own a cellphone.
            </label>
        </div>
    {% endif %}
</div>

<div class="form-group">
    <label class="col-sm-2 control-label optional-field">What interests you?</label>
    <div class="col-sm-10">
        {% checkgroup attendee.interests %}
    </div>
</div>

<div class="form-group">
    <label for="email" class="col-sm-2 control-label optional-field">How did you find {{ c.EVENT_NAME }}?</label>
    <div class="col-sm-6">
        <input type="text" name="found_how" id="found_how" value="{{ attendee.found_how }}" class="form-control" placeholder="How did you find {{ c.EVENT_NAME }}?">
    </div>
</div>

<div class="form-group">
    <label for="comments" class="col-sm-2 control-label optional-field">Comments</label>
    <div class="col-sm-6">
        <input type="textarea" name="comments" id="comments" value="{{ attendee.comments }}" class="form-control" placeholder="Comments">
    </div>
</div>

<div class="form-group">
    <label for="email_option" class="col-sm-2 control-label optional-field">Keep Me Updated</label>
    <div class="col-sm-6">
        {% checkbox attendee.can_spam %} Send me emails relating to {% organization_and_event_name %} in future years. <br/>
        <span class="popup">{% popup_link "../static_views/privacy.html" "View Our Privacy Policy" %}</span>
    </div>
</div>

{% include "regextra.html" %}<|MERGE_RESOLUTION|>--- conflicted
+++ resolved
@@ -185,7 +185,6 @@
                 {% else %}
                     {% if c.DONATION_SLIDER_DISPLAY %}
 
-<<<<<<< HEAD
                         <style>
                                 .btn-inline
                                 {
@@ -224,59 +223,37 @@
                                 }
                             </style>
 
-                            <!-- TODO: use attendee.amount_extra to select correct or default tier -->
-                            <!-- TODO: deal with 'no thanks' $0 tier somehow -->
-
                         <div data-toggle="buttons">
                         {% for tier in c.PREREG_DONATION_DESCRIPTIONS %}
 
                             <label class="btn btn-default btn-inline">
-=======
-                        <div data-toggle="buttons">
-                        {% for tier in c.PREREG_DONATION_DESCRIPTIONS %}
-                            <label class="btn btn-default" style="text-align: left;">
->>>>>>> 32a5450e
                                 <input type="radio"
                                        name="amount_extra"
                                        autocomplete="off"
                                        value="{{ tier.price }}"
                                        onchange="donationChanged();"
-<<<<<<< HEAD
                                        {% if attendee.amount_extra == tier.price %}checked{% endif %}  />
                                 <h4 class="h4-inline">
                                     {{ tier.name }}
                                 </h4>
+                                {% if tier.price %}
                                 <span class="span-inline">
                                 <img src="{{ tier.icon }}" alt=""> + ${{ tier.price }}
                             </span>
                                 <br>
                                 <ul class="ul-inline">
-                                    {% for desc in tier.all_descriptions %}
-                                    <li class="li-inline">
-                                        {{ desc }}
-=======
-                                       {% if attendee.amount_extra == tier.price %}checked{% endif %} />
-                                <h4 style="text-align: center; text-transform: uppercase;">
-                                    {{ tier.name }}
-                                </h4>
-                                {% if tier.price %}
-                                <span style="text-align: center; font-size: 120%; font-weight: bold;">
-                                    <img src="{{ tier.icon }}" alt=""> + ${{ tier.price }}
-                                </span>
-                                <br>
-                                <ul style="list-style-type: none; margin-top: 1em; padding-left: 0; font-size: 80%">
                                     {% for desc, link in tier.all_descriptions %}
                                     {% if link %}
-                                    <li style="padding: 0.5em; text-align: center; border-bottom: 1px solid whitesmoke;">
+                                    <li class="li-inline">
                                         <a onClick="window.open('{{ link }}', 'info', 'toolbar=no,height=500,width=375,scrollbars=yes').focus(); return false;"
                      href="{{ link }}">{{ desc }}</a>
->>>>>>> 32a5450e
                                     </li>
                                     {% endif %}
                                     {% endfor %}
                                 </ul>
                                 {% endif %}
                             </label>
+                            {% endif %}
                         {% endfor %}
 
                         </div>
