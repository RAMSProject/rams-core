--- conflicted
+++ resolved
@@ -42,7 +42,7 @@
 </div>
 <div class="row text-center">
 	<div class="col-md-4">
-	    <h3>Setup Shifts ({{ setup|length }})</h3>	
+	    <h3>Setup Shifts ({{ setup|length }})</h3>
 	</div>
         <div class="col-md-4">
             <h3>Teardown Shifts ({{teardown|length}})</h3>
@@ -51,22 +51,6 @@
 	    <h3>Regular Shifts ({{normal|length}})</h3>
 	</div>
 
-<<<<<<< HEAD
-<div style="border:1px">
-    <h3>Setup Shifts</h3>
-    <a href="form?id=None&location={{ location }}&type={{ c.SETUP }}">Add a setup shift</a>
-    <ul>
-    {% for job in setup %}
-        <li>
-            [<b>{{ job.start_time|datetime("%I %p %a") }}</b> for an expected ~{{ job.duration }} hours]
-            <a href="form?id={{ job.id }}">{{ job.name }}</a>:
-            {{ job.shifts|length }}/{{ job.slots }} Staffers <a href="staffers_by_job?id={{ job.id }}">Signed Up</a>
-        </li>
-    {% endfor %}
-    </ul>
-    <br/>
-=======
->>>>>>> 11e43a1c
 </div>
 <div class="row text-center button_row">
 
@@ -81,49 +65,12 @@
         <div class="col-md-4">
             <a class="btn btn-primary" href="form?id=None&location={{ location }}&type={{ c.REGULAR }}">Add Shift</a>
 
-<<<<<<< HEAD
-<table class="calendar" border="1">
-{% for curr_dt, prev_dt, jobs in times %}
-    <tr>
-        <td>
-            <nobr>{{ curr_dt|date("%-I%p")|lower }} {{ curr_dt|date("%a") }}</nobr>
-            <br/> <br/>
-            <nobr><a href="form?id=None&location={{ location }}&start_time={{ curr_dt|date("%Y-%m-%d %H:%i:%s") }}">Add Shift</a></nobr>
-            <a name="{{ prev_dt }}"></a>
-        </td>
-        {% for job in jobs %}
-            <td rowspan="{{ job.duration }}">
-                <nobr> <a href="form?id={{ job.id }}"><b>{{ job.name }}{% if job.restricted %}*{% endif %}</b></a> </nobr>
-                <br/> <br/>
-                <nobr> Weight: x{{ job.weight }}{% if job.extra15 %}*{% endif %} </nobr>
-                <br/>
-                <nobr> {{ job.shifts|length }}/{{ job.slots }} Staffers <a href="staffers_by_job?id={{ job.id }}">Signed Up</a>
-                {% if job.shifts %}
-                    <a href="#" onClick="$(this).next().show().prev().remove() ; return false" style="display:block">View Staffers</a>
-                    <div style="display:none">
-                        {% for shift in job.shifts %}
-                            <a href="../registration/form?id={{ shift.attendee.id }}">{{ shift.attendee.full_name }}</a> <br/>
-                        {% endfor %}
-                    </div>
-                {% endif %}
-            </td>
-        {% endfor %}
-    </tr>
-{% endfor %}
-</table>
-
-<div style="border:1px">
-    <h3>Teardown Shifts</h3>
-    <a href="form?id=None&location={{ location }}&type={{ c.TEARDOWN }}">Add a teardown shift</a>
-    <ul>
-=======
         </div>
 
 </div>
 {% comment %}
 <div class="row">
         <div class="col-md-12">
->>>>>>> 11e43a1c
     {% for job in teardown %}
         <li>
             [<b>{{ job.start_time|datetime("%I %p %a") }}</b> for an expected ~{{ job.duration }} hours]
@@ -150,11 +97,11 @@
 
 {% endblock %}
 {% block page_scripts %}
-<script type="text/javascript" src="../static/js/moment.js"></script> 
+<script type="text/javascript" src="../static/js/moment.js"></script>
 
 
-<script type="text/javascript" src="../static/js/fullcalendar.min.js"></script> 
-<script type="text/javascript"> 
+<script type="text/javascript" src="../static/js/fullcalendar.min.js"></script>
+<script type="text/javascript">
 
 
 	$(document).ready(function() {
@@ -209,7 +156,7 @@
                         $("#shift_cal").fullCalendar('gotoDate', eventList[0].start);
                 }
 
-	
+
 	});
 
 $.urlParam = function(name){
