--- conflicted
+++ resolved
@@ -2,15 +2,11 @@
 <head></head>
 <body style='text-align:center'>
     <h2 style='color:red'>{{ c.EVENT_NAME_AND_YEAR }} pre-registration is not yet open.</h2>
-<<<<<<< HEAD
-    Please check back on {{ c.PREREG_OPEN|datetime("%B %d") }}.<br/>
-=======
     {% if not c.HIDE_PREREG_OPEN_DATE %}
-        Please check back on {{ c.PREREG_OPEN|datetime:"%B %d" }}.<br/>
+        Please check back on {{ c.PREREG_OPEN|datetime("%B %d") }}.<br/>
     {% else %}
         Please check back soon.
     {% endif %}
->>>>>>> f85fbb16
     <br/>
     Please <a href="{{ c.CONTACT_URL }}">contact us</a> if you have any questions.<br/>
 </body>
