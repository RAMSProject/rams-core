from uber.common import *


class AutomatedEmail:
    """
    Represents one category of emails that we send out.
    An example of an email category would be "Your registration has been confirmed".
    """

    # global: all instances of every registered email category in the system
    instances = OrderedDict()

    # a list of queries to run during each automated email sending run to
    # return particular model instances of a given type.
    queries = {
        Attendee: lambda session: session.all_attendees().options(
            subqueryload(Attendee.admin_account),
            subqueryload(Attendee.dept_checklist_items),
            subqueryload(Attendee.group)),
        Group: lambda session: session.query(Group).options(
            subqueryload(Group.attendees))
    }

    def __init__(self, model, subject, template, filter, ident, *, when=(),
                 sender=None, extra_data=None, cc=None, bcc=None,
                 post_con=False, needs_approval=True, allow_during_con=False):

        self.subject = subject.format(EVENT_NAME=c.EVENT_NAME, EVENT_DATE=c.EPOCH.strftime("(%b %Y)"))
        self.ident = ident

        assert self.ident, 'error: automated email ident may not be empty.'
        assert self.ident not in self.instances, 'error: automated email ident "{}" is registered twice.'.format(self.ident)

        self.instances[self.ident] = self

        self.model, self.template, self.needs_approval, self.allow_during_con = model, template, needs_approval, allow_during_con
        self.cc = cc or []
        self.bcc = bcc or []
        self.extra_data = extra_data or {}
        self.sender = sender or c.REGDESK_EMAIL
        self.when = listify(when)

        assert filter is not None

        if post_con:
            self.filter = lambda model_inst: c.POST_CON and filter(model_inst)
        else:
            self.filter = lambda model_inst: not c.POST_CON and filter(model_inst)

    def filters_run(self, model_inst):
        return all([self.filter(model_inst), self._run_date_filters()])

    def _run_date_filters(self):
        return all([date_filter() for date_filter in self.when])

    def __repr__(self):
        return '<{}: {!r}>'.format(self.__class__.__name__, self.subject)

    def computed_subject(self, x):
        """
        Given a model instance, return an email subject email for that instance.
        By default this just returns the default subject unmodified; this method
        exists only to be overridden in subclasses.  For example, we might want
        our panel email subjects to contain the name of the panel.
        """
        return self.subject

    def _already_sent(self, model_inst):
        """
        Returns true if we have a record of previously sending this email to this model

        NOTE: c.PREVIOUSLY_SENT_EMAILS is a cached property and will only update at the start of each daemon run.
        """
        return (model_inst.__class__.__name__, model_inst.id, self.ident) in c.PREVIOUSLY_SENT_EMAILS

    def send_if_should(self, model_inst, raise_errors=False):
        """
        If it's OK to send an email of our category to this model instance (i.e. a particular Attendee) then send it.
        """
        try:
            if self._should_send(model_inst):
                self.really_send(model_inst)
        except:
            log.error('error sending {!r} email to {}', self.subject, model_inst.email, exc_info=True)
            if raise_errors:
                raise

    def _should_send(self, model_inst):
        """
        If True, we should generate an actual email created from our email category
        and send it to a particular model instance.

        This is determined based on a few things like:
        1) whether we have sent this exact email out yet or not
        2) whether the email category has been approved
        3) whether the model instance passed in is the same type as what we want to process
        4) do any date-based filters exist on this email category? (i.e. send 7 days before magfest)
        5) do any other filters exist on this email category? (i.e. only if attendee.staffing == true)

        Example #1 of a model instance to check:
          self.ident: "You {attendee.name} have registered for our event!"
          model_inst:  class Attendee: id #4532, name: "John smith"

        Example #2 of a model instance to check:
          self.ident: "Your group {group.name} owes money"
          model_inst:  class Group: id #1251, name: "The Fighting Mongooses"

        :param model_inst: The model we've been requested to use (i.e. Attendee, Group, etc)

        :return: True if we should send this email to this model instance, False if not.
        """

        return all(condition() for condition in [
            lambda: not c.AT_THE_CON or self.allow_during_con,
            lambda: isinstance(model_inst, self.model),
            lambda: getattr(model_inst, 'email', None),
            lambda: not self._already_sent(model_inst),
            lambda: self.filters_run(model_inst),
            lambda: self.approved,
        ])

    @property
    def approved(self):
        """
        Check if this email category has been approved by the admins to send automated emails.

        :return: True if we are approved to send this email, or don't need approval. False otherwise

        Side effect: If running as part of the automated email daemon code, and we aren't approved, log the count of
        emails that would have been sent so we can report it via the UI later.
        """

        approved_to_send = not self.needs_approval or self.ident in c.EMAIL_APPROVED_IDENTS

        if not approved_to_send:
            # log statistics about how many emails would have been sent if we had approval.
            # if running as part of a daemon, this will record the data.
            SendAllAutomatedEmailsJob.log_unsent_because_unapproved(self)

        return approved_to_send

    def render(self, model_instance):
        model = getattr(model_instance, 'email_model_name', model_instance.__class__.__name__.lower())
        return render('emails/' + self.template, dict({model: model_instance}, **self.extra_data))

    def really_send(self, model_instance):
        """
        Actually send an email to a particular model instance (i.e. a particular attendee).

        Doesn't perform any kind of checks at all if we should be sending this, just immediately sends the email
        no matter what.

        NOTE: use send_if_should() instead of calling this method unless you 100% know what you're doing.
        NOTE: send_email() fails if c.SEND_EMAILS is False
        """
        try:
            subject = self.computed_subject(model_instance)
            format = 'text' if self.template.endswith('.txt') else 'html'
            send_email(self.sender, model_instance.email, subject,
                       self.render(model_instance), format,
                       model=model_instance, cc=self.cc, ident=self.ident)
        except:
            log.error('error sending {!r} email to {}', self.subject, model_instance.email, exc_info=True)
            raise

    @property
    def when_txt(self):
        """
        Return a textual description of when the date filters are active for this email category.
        """

        return '\n'.join([filter.active_when for filter in self.when])


class SendAllAutomatedEmailsJob:

    # save information about the last time the daemon ran so that we can display stats on things like
    # unapproved emails/etc
    last_result = dict()

    run_lock = threading.Lock()

    @classmethod
    def send_all_emails(cls, raise_errors=False):
        """ Helper method to start a run of our automated email processing """
        cls().run(raise_errors)

    @timed
    def run(self, raise_errors=False):
        """
        Do one run of our automated email service.  Call this periodically to send any emails that should go out
        automatically.

        This will NOT run if we're on-site, or not configured to send emails.

        :param raise_errors: If False, exceptions are squashed during email sending and we'll try the next email.
        """
        if not (c.DEV_BOX or c.SEND_EMAILS):
            return

        if not SendAllAutomatedEmailsJob.run_lock.acquire(blocking=False):
            log.warn("can't acquire lock for email daemon (already running?), skipping this run.")
            return

        try:
            self._run(raise_errors)
        finally:
            SendAllAutomatedEmailsJob.run_lock.release()

    def _run(self, raise_errors):
        with Session() as session:
            # performance: we use request_cached_context() to force cache invalidation
            # of variables like c.EMAIL_APPROVED_IDENTS
            with request_cached_context(clear_cache_on_start=True):
                self._init(session, raise_errors)
                self._send_all_emails()
                self._on_finished_run()

    def _init(self, session, raise_errors):
        self.session = session
        self.raise_errors = raise_errors
        self.results = {
            'running': True,
            'completed': False,
            'categories': defaultdict(lambda: defaultdict(int))
        }

        # note: this will get cleared after request_cached_context object is released.
        assert not threadlocal.get('currently_running_email_daemon')
        threadlocal.set('currently_running_email_daemon', self)

    def _on_finished_run(self):
        self.results['running'] = False
        self.results['completed'] = True

        SendAllAutomatedEmailsJob.last_result = self.results

    def _send_all_emails(self):
        """
        This function is the heart of the automated email daemon in ubersystem
        and is called once every couple of minutes.

        To send automated emails, we look at AutomatedEmail.queries for a list of DB queries to run.
        The result of these queries are a list of model instances that we might want to send emails for.

        These model instances will be of type 'MagModel'. Examples: 'Attendee', 'Group'.
        Each model instance is, for example, a particular group, or a particular attendee.

        Next, we'll go through *ALL* AutomatedEmail's that are registered in the system.
        (When you see AutomatedEmail think "email category").  On each of these we'll ask that
        email category if it wants to send any emails for this particular model (i.e. a specific attendee).

        If that automated email decides the time is right (i.e. it hasn't sent the email already, the attendee has a
        valid email address, email has been approved for sending, and a bunch of other stuff), then it will actually
        send an email for this model instance.
        """
        for model, query_fn in AutomatedEmail.queries.items():
            model_instances = query_fn(self.session)
            for model_instance in model_instances:
                sleep(0.01)  # throttle CPU usage
                self._send_any_emails_for(model_instance)

    def _send_any_emails_for(self, model_instance):
        """
        Go through every email category in the system and ask it if it wants to send any email on behalf of this
        particular model instance.

        An example of a model + category combo to check:
          email_category: "You {attendee.name} have registered for our event!"
          model_instance:  Attendee #42
        """
        for email_category in AutomatedEmail.instances.values():
            email_category.send_if_should(model_instance, self.raise_errors)

    @classmethod
    def _currently_running_daemon_on_this_thread(cls):
        return threadlocal.get('currently_running_email_daemon')

    @classmethod
    def log_unsent_because_unapproved(cls, automated_email_category):
        running_daemon = cls._currently_running_daemon_on_this_thread()
        if running_daemon:
            running_daemon._increment_unsent_because_unapproved_count(automated_email_category)

    def _increment_unsent_because_unapproved_count(self, automated_email_category):
        """
        Log information that a particular email wanted to send out an email, but could not because it didn't have
        approval.

        :param automated_email_category: The category that wanted to send but needed approval
        """

        self.results['categories'][automated_email_category.ident]['unsent_because_unapproved'] += 1


class StopsEmail(AutomatedEmail):
    def __init__(self, subject, template, filter, ident, **kwargs):
        AutomatedEmail.__init__(self, Attendee, subject, template, lambda a: a.staffing and filter(a), ident, sender=c.STAFF_EMAIL, **kwargs)


class GuestEmail(AutomatedEmail):
    def __init__(self, subject, template, ident, filter=lambda a: True, **kwargs):
        AutomatedEmail.__init__(self, Attendee, subject, template, lambda a: a.badge_type == c.GUEST_BADGE and filter(a), ident=ident, sender=c.GUEST_EMAIL, **kwargs)


class GroupEmail(AutomatedEmail):
    def __init__(self, subject, template, filter, ident, **kwargs):
        AutomatedEmail.__init__(self, Group, subject, template, lambda g: not g.is_dealer and filter(g), ident, sender=c.REGDESK_EMAIL, **kwargs)


class MarketplaceEmail(AutomatedEmail):
    def __init__(self, subject, template, filter, ident, **kwargs):
        AutomatedEmail.__init__(self, Group, subject, template, lambda g: g.is_dealer and filter(g), ident, sender=c.MARKETPLACE_EMAIL, **kwargs)


class DeptChecklistEmail(AutomatedEmail):
    def __init__(self, conf):
<<<<<<< HEAD
        AutomatedEmail.__init__(
            self, Attendee,
            subject='{EVENT_NAME} Department Checklist: ' + conf.name,
            template='shifts/dept_checklist.txt',
            filter=lambda a: a.gets_any_checklist and a.admin_account and not a.completed_every_checklist_for(conf.slug),
            ident='department_checklist_{}'.format(conf.name),
            when=days_before(7, conf.deadline),
            sender=c.STAFF_EMAIL,
            extra_data={'conf': conf},
            post_con=conf.email_post_con or False)
=======
        AutomatedEmail.__init__(self, Attendee,
                                subject='{EVENT_NAME} Department Checklist: ' + conf.name,
                                template='shifts/dept_checklist.txt',
                                filter=lambda a: a.is_single_dept_head and a.admin_account and not conf.completed(a),
                                ident='department_checklist_{}'.format(conf.name),
                                when=days_before(10, conf.deadline),
                                sender=c.STAFF_EMAIL,
                                extra_data={'conf': conf},
                                post_con=conf.email_post_con or False)
>>>>>>> 4c2cce26


def notify_admins_of_any_pending_emails():
    """
    Generate an email a report which alerts admins that there are emails which are ready to send,
    but won't because they need approval from an admin.

    This is useful so we don't forget to let certain categories of emails send.
    """
    if not c.ENABLE_PENDING_EMAILS_REPORT or not c.PRE_CON or not (c.DEV_BOX or c.SEND_EMAILS):
        return

    pending_email_categories = get_pending_email_data()
    if not pending_email_categories:
        return

    subject = c.EVENT_NAME + ' Pending Emails Report for ' + localized_now().strftime('%Y-%m-%d')
    body = render('emails/daily_checks/pending_emails.html', {'pending_email_categories': pending_email_categories})
    send_email(c.STAFF_EMAIL, c.STAFF_EMAIL, subject, body, format='html', model='n/a')


# 86400 seconds = 1 day = 24 hours * 60 minutes * 60 seconds
DaemonTask(notify_admins_of_any_pending_emails, interval=86400, name="mail pending notification")


def get_pending_email_data():
    """
    Generate a list of emails which are ready to send, but need approval.

    Returns: A dict of email idents -> pending counts for any email category with pending emails,
    or None if none are waiting to send or the email daemon service has not finished any runs yet.
    """
    has_email_daemon_run_yet = SendAllAutomatedEmailsJob.last_result.get('completed', False)
    if not has_email_daemon_run_yet:
        return None

    categories_results = SendAllAutomatedEmailsJob.last_result.get('categories', None)
    if not categories_results:
        return None

    pending_emails = dict()

    for automated_email in AutomatedEmail.instances.values():
        category_results = categories_results.get(automated_email.ident, None)
        if not category_results:
            continue

        unsent_because_unapproved_count = category_results.get('unsent_because_unapproved', 0)

        if unsent_because_unapproved_count <= 0:
            continue

        pending_emails[automated_email.ident] = {
            'num_unsent': unsent_because_unapproved_count,
            'subject': automated_email.subject,
        }

    return pending_emails<|MERGE_RESOLUTION|>--- conflicted
+++ resolved
@@ -315,18 +315,6 @@
 
 class DeptChecklistEmail(AutomatedEmail):
     def __init__(self, conf):
-<<<<<<< HEAD
-        AutomatedEmail.__init__(
-            self, Attendee,
-            subject='{EVENT_NAME} Department Checklist: ' + conf.name,
-            template='shifts/dept_checklist.txt',
-            filter=lambda a: a.gets_any_checklist and a.admin_account and not a.completed_every_checklist_for(conf.slug),
-            ident='department_checklist_{}'.format(conf.name),
-            when=days_before(7, conf.deadline),
-            sender=c.STAFF_EMAIL,
-            extra_data={'conf': conf},
-            post_con=conf.email_post_con or False)
-=======
         AutomatedEmail.__init__(self, Attendee,
                                 subject='{EVENT_NAME} Department Checklist: ' + conf.name,
                                 template='shifts/dept_checklist.txt',
@@ -336,7 +324,6 @@
                                 sender=c.STAFF_EMAIL,
                                 extra_data={'conf': conf},
                                 post_con=conf.email_post_con or False)
->>>>>>> 4c2cce26
 
 
 def notify_admins_of_any_pending_emails():
